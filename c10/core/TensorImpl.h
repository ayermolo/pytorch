--- conflicted
+++ resolved
@@ -1546,12 +1546,7 @@
         "Caffe2 uses a lazy allocation, so you will need to call "
         "mutable_data() or raw_mutable_data() to actually allocate memory.");
     // Caller does the type check.
-<<<<<<< HEAD
-    return storage_.unsafeGetStorageImpl()->mutable_unsafe_data<T>() +
-        storage_offset_;
-=======
-    return static_cast<T*>(storage_.data()) + storage_offset_;
->>>>>>> 144d5268
+    return static_cast<T*>(storage_.mutable_data()) + storage_offset_;
   }
 
  public:
@@ -1567,7 +1562,7 @@
    * can be validly read from this tensor.
    */
   inline const void* data() const {
-    return data(&StorageImpl::data);
+    return mutable_data_impl();
   }
 
   /**
@@ -1581,7 +1576,7 @@
    * can be validly read from this tensor.
    */
   inline void* mutable_data() {
-    return data(&StorageImpl::mutable_data);
+    return mutable_data_impl();
   }
 
  private:
@@ -1589,16 +1584,7 @@
   //
   // We are able to pull this off because unsafeGetStorageImpl() is a
   // const method that returns a non-const StorageImpl.
-  template <
-      // A member function pointer on StorageImpl that gets the raw
-      // data.
-      typename StorageImplFunc,
-      // The result of applying StorageImplFunc to the storage. This
-      // is ultimately the same type we return, but we mayy manipulate
-      // it before returning.
-      typename ReturnType = decltype((
-          std::declval<StorageImpl>().*std::declval<StorageImplFunc>())())>
-  ReturnType data(const StorageImplFunc& data_accessor) const {
+  void* mutable_data_impl() const {
     TORCH_CHECK(
         has_storage(),
         "Cannot access data pointer of Tensor that doesn't have storage");
@@ -1609,23 +1595,11 @@
     // Computing an offset into an empty tensor would be UB, since an empty
     // tensor's storage will be nullptr, and adding a nonzero offset to nullptr
     // is UB.  So we skip the offset computation in this case.
-    char* const data = static_cast<char*>(storage_.data());
+    char* const data = static_cast<char*>(storage_.mutable_data());
     if (data == nullptr) {
       return nullptr;
     }
-<<<<<<< HEAD
-    auto* data = (storage_.unsafeGetStorageImpl()->*data_accessor)();
-    // Just propagates the const-ness from the ReturnType to a
-    // C-string.
-    using BytesPtr = std::conditional_t<
-        std::is_const<std::remove_pointer_t<ReturnType>>::value,
-        const char*,
-        char*>;
-    return static_cast<ReturnType>(
-        static_cast<BytesPtr>(data) + data_type_.itemsize() * storage_offset_);
-=======
     return static_cast<void*>(data + data_type_.itemsize() * storage_offset_);
->>>>>>> 144d5268
   }
 
  public:
@@ -1634,13 +1608,8 @@
    * that all invariants required by data() are upheld here.
    */
   template <typename T>
-<<<<<<< HEAD
-  inline const T* unsafe_data() const {
-    return storage_.unsafe_data<T>() + storage_offset_;
-=======
   inline T* unsafe_data() const {
-    return static_cast<T*>(storage_.data()) + storage_offset_;
->>>>>>> 144d5268
+    return static_cast<T*>(storage_.mutable_data()) + storage_offset_;
   }
 
   /**
