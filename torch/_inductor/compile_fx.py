import dataclasses
import functools
import itertools
import logging
import sys
import warnings

from copy import deepcopy
from typing import Any, Callable, Dict, List, Optional

import functorch
from functorch.compile import min_cut_rematerialization_partition

import torch._dynamo.config as dynamo_config

import torch.fx
import torch.utils._pytree as pytree
from torch._dynamo import logging as dynamo_logging, utils as dynamo_utils
from torch._dynamo.utils import detect_fake_mode
from torch._functorch.aot_autograd import make_boxed_func
from torch._ops import OpOverload
from torch._subclasses.fake_tensor import FakeTensor
from torch.fx.passes.fake_tensor_prop import FakeTensorProp
from torch.utils._mode_utils import no_dispatch

from .._dynamo.backends.common import aot_autograd
from ..fx.graph import _PyTreeCodeGen
from . import config, metrics, overrides
from .debug import DebugContext
from .decomposition import select_decomp_table
from .fx_passes.joint_graph import joint_graph_passes
from .fx_passes.post_grad import post_grad_passes
from .graph import GraphLowering
<<<<<<< HEAD
from .utils import developer_warning, get_dtype_size, has_incompatible_cudagraph_ops
=======
from .mkldnn import convert_outplace_to_inplace
from .utils import (
    developer_warning,
    get_dtype_size,
    has_incompatible_cudagraph_ops,
    is_cpu_device,
)
>>>>>>> 6aaf3671
from .virtualized import V

log = logging.getLogger(__name__)
ALIGNMENT = 16


@dataclasses.dataclass
class BoxedBool:
    value: bool

    def __bool__(self):
        return self.value

    @staticmethod
    def disable(obj):
        if isinstance(obj, BoxedBool):
            obj.value = False
            return obj
        return False


@dataclasses.dataclass
class BoxedDeviceIndex:
    value: Optional[int]

    def set(self, device_idx):
        assert device_idx is None or isinstance(device_idx, int)
        self.value = device_idx


# copy_ fails when trying to write to tensors with memory overlap,
# for expanded dimensions (a dimension which used to have size 1 -> ?)
# we can select one element from that dimension and write to it
# to achieve writing to all values of that dimension of the input tensor
def get_expanded_dims(t):
    return [i for i in range(t.ndim) if t.stride(i) == 0 and t.size(i) != 1]


def index_expanded_dims(t, expanded_dims):
    for expanded_dim in expanded_dims:
        t = torch.ops.aten.slice(t, expanded_dim, 0, 1)
    return t


def complex_memory_overlap(t):
    # if torch._debug_has_internal_overlap thinks this tensor potentially has
    # memory overlap internally, let's dig deeper to find out whether it's true.
    if torch._debug_has_internal_overlap(t) != 0:
        strides = t.stride()
        sizes = t.shape
        indices = list(range(len(strides)))
        indices = [x for _, x in sorted(zip(strides, indices))]
        for i in range(len(strides)):
            prev_stride = 1 if i == 0 else strides[indices[i - 1]]
            prev_size = 1 if i == 0 else sizes[indices[i - 1]]
            if strides[indices[i]] < prev_stride * prev_size:
                return True
    return False


@functools.lru_cache(None)
def _step_logger():
    return dynamo_logging.get_step_logger(log)


@functools.lru_cache(None)
def _warn_tf32_disabled():
    if (
        torch.cuda.is_available()
        and not torch.backends.cuda.matmul.allow_tf32
        and torch.cuda.get_device_capability() >= (8, 0)
    ):
        warnings.warn(
            "TensorFloat32 tensor cores for float32 matrix multiplication available but not enabled. "
            "Consider setting `torch.set_float32_matmul_precision('high')` for better performance."
        )


def is_tf32_warning_applicable(gm: torch.fx.GraphModule):
    aten = torch.ops.aten
    tf32_ops = {
        aten.mm.default,
        aten.addmm.default,
        aten.bmm.default,
        aten.baddbmm.default,
    }
    for node in gm.graph.nodes:
        if (
            node.op == "call_function"
            and node.target in tf32_ops
            and isinstance(node.meta.get("val", None), torch.Tensor)
            and node.meta["val"].dtype == torch.float32
            and node.meta["val"].device.type == "cuda"
        ):
            return True
    return False


@DebugContext.wrap
def count_bytes_inner(gm, example_inputs, num_fixed=0, **kwargs):
    shape_env = _shape_env_from_inputs(example_inputs)

    graph = GraphLowering(gm, shape_env=shape_env, num_static_inputs=num_fixed)
    with V.set_graph_handler(graph):
        graph.run(*example_inputs)
        num_bytes, nodes_num_elem = graph.count_bytes()
        metrics.num_bytes_accessed += num_bytes
        metrics.nodes_num_elem += nodes_num_elem
    return make_boxed_func(gm.forward)


@DebugContext.wrap
@torch.utils._python_dispatch._disable_current_modes()
def compile_fx_inner(
    gm: torch.fx.GraphModule,
    example_inputs: List[torch.Tensor],
    cudagraphs=None,
    num_fixed=0,
    is_backward=False,
    graph_id=None,
    cpp_wrapper=False,
    aot_mode=False,
    is_inference=False,
    boxed_forward_device_index=None,
):
    if is_tf32_warning_applicable(gm):
        _warn_tf32_disabled()

    if dynamo_utils.count_calls(gm.graph) == 0:
        return make_boxed_func(gm.forward)

    # lift the maximum depth of the Python interpreter stack
    # to adapt large/deep models
    sys.setrecursionlimit(max(sys.getrecursionlimit(), 2000))

    _step_logger()(
        logging.INFO,
        "torchinductor compiling "
        f"{'BACKWARDS' if is_backward else 'FORWARDS'} "
        f"graph {graph_id}",
    )
    V.debug.fx_graph(gm, example_inputs)

    if cudagraphs is None:
        cudagraphs = config.triton.cudagraphs

    shape_env = _shape_env_from_inputs(example_inputs)

    fake_mode = detect_fake_mode(example_inputs)
    if not fake_mode:
        fake_mode = torch._subclasses.FakeTensorMode(allow_non_fake_inputs=True)
        FakeTensorProp(gm, mode=fake_mode).propagate(*example_inputs)
    else:
        FakeTensorProp(gm, mode=fake_mode).propagate_dont_convert_inputs(
            *example_inputs
        )
    # pattern matcher passes might not preserve striding information
    # on node.meta["val"]. if in the future we rely on these being
    # correct we will need to fix.

    with V.set_fake_mode(fake_mode):
        post_grad_passes(gm)
        V.debug.fx_graph_transformed(gm, example_inputs)

    with V.set_fake_mode(fake_mode):
        graph = GraphLowering(
            gm,
            shape_env=shape_env,
            num_static_inputs=num_fixed,
            graph_id=graph_id,
            cpp_wrapper=cpp_wrapper,
            aot_mode=aot_mode,
        )
        with V.set_graph_handler(graph):
            graph.run(*example_inputs)
            compiled_fn = graph.compile_to_fn()
            if aot_mode:
                return compiled_fn

    if cudagraphs:
        # output args are tuple of first argument
        output = list(gm.graph.nodes)[-1]
        assert len(output.args) == 1
        stack_traces = [
            (arg.stack_trace if isinstance(arg, torch.fx.node.Node) else None)
            for arg in output.args[0]
        ]

        complex_memory_overlap_inputs = any(
            complex_memory_overlap(t)
            for t in example_inputs
            if isinstance(t, torch.Tensor)
        )

        if (
            set(graph.device_types) == {"cuda"}
            and not graph.mutated_inputs
            and not has_incompatible_cudagraph_ops(gm)
            and not complex_memory_overlap_inputs
            and all(isinstance(t, torch.Tensor) for t in example_inputs)
            and (len(graph.device_idxs) == 1 or not config.triton.cudagraph_trees)
        ):
            if (
                boxed_forward_device_index is not None
                and not is_inference
                and not is_backward
            ):
                boxed_forward_device_index.set(next(iter(graph.device_idxs)))

            compiled_fn = cudagraphify(
                compiled_fn,
                example_inputs,
                static_input_idxs=range(num_fixed),
                device_index=next(iter(graph.device_idxs)),
                stack_traces=stack_traces,
                is_backward=is_backward,
                is_inference=is_inference,
            )
        else:
            BoxedBool.disable(cudagraphs)

            # See [Backward Generation Handling]
            # if cudagraph'd the forward and set the device, we need to let the cudagraph manager
            # know we are we running the backward even if we will not run it in cudagraphs
            if is_backward and config.triton.cudagraph_trees:
                assert boxed_forward_device_index.value is not None
                compiled_fn_inner = compiled_fn

                manager = torch._inductor.cudagraph_trees.get_manager(
                    boxed_forward_device_index.value, create_if_none_exists=False
                )
                # should already exist from forward
                assert manager is not None

                def compiled_fn(new_inputs):
                    manager.set_to_running_backward()
                    return compiled_fn_inner(new_inputs)

            if len(set(graph.device_types)) > 1:
                developer_warning("skipping cudagraphs due to multiple devices")
            elif set(graph.device_types) == {"cuda"}:
                if graph.mutated_inputs:
                    developer_warning("skipping cudagraphs due to input mutation")
                elif complex_memory_overlap_inputs:
                    developer_warning(
                        "skipping cudagraphs due to complex input striding"
                    )
                elif len(graph.device_idxs) > 1 and config.triton.cudagraph_trees:
                    developer_warning(
                        "skipping cudagraphs due to multiple device indexes"
                    )

    result = align_inputs(compiled_fn, example_inputs, range(num_fixed))
    _step_logger()(
        logging.INFO,
        "torchinductor done compiling "
        f"{'BACKWARDS' if is_backward else 'FORWARDS'} "
        f"graph {graph_id}",
    )

    # aot autograd needs to know to pass in inputs as a list
    result._boxed_call = True
    return result


def clone_preserve_strides(x):
    needed_size = (
        sum((shape - 1) * stride for shape, stride in zip(x.size(), x.stride())) + 1
    )
    buffer = torch.as_strided(x, (needed_size,), (1,)).clone()
    return torch.as_strided(buffer, x.size(), x.stride())


def align_inputs(model, inputs, static_input_idxs=()):
    def is_aligned(storage_offset, dtype):
        return (storage_offset * get_dtype_size(dtype)) % ALIGNMENT == 0

    check_inputs = [
        i
        for i in range(len(inputs))
        if isinstance(inputs[i], torch.Tensor)
        and (
            i not in static_input_idxs
            or not is_aligned(inputs[i].storage_offset(), inputs[i].dtype)
        )
        and inputs[i].device.type == "cuda"
    ]

    if len(check_inputs) == 0:
        return model

    def run(new_inputs):
        for i in check_inputs:
            if new_inputs[i].data_ptr() % ALIGNMENT:
                new_inputs[i] = clone_preserve_strides(new_inputs[i])
        return model(new_inputs)

    return run


@dynamo_utils.dynamo_timed
def cudagraphify(
    model,
    inputs,
    static_input_idxs=(),
    *,
    device_index: int,
    stack_traces: List[Optional[str]],
    is_backward: bool,
    is_inference: bool,
):
    from torch._inductor.cudagraph_trees import (
        cudagraphify_impl as new_cudagraphify_impl,
    )

    if config.triton.cudagraph_trees:
        cudagraphify_fn = functools.partial(
            new_cudagraphify_impl,
            device_index=device_index,
            stack_traces=stack_traces,
            is_backward=is_backward,
            is_inference=is_inference,
        )
    else:
        cudagraphify_fn = cudagraphify_impl

    # if using fake tensors, defer cudagraphs until we get real inputs at runtime
    if not any(isinstance(inp, FakeTensor) for inp in inputs):
        return cudagraphify_fn(model, inputs, static_input_idxs)

    compiled_fn = None

    def run(new_inputs):
        nonlocal compiled_fn
        if compiled_fn is None:
            with dynamo_utils.preserve_rng_state():
                compiled_fn = cudagraphify_fn(model, new_inputs, static_input_idxs)
        return compiled_fn(new_inputs)

    return run


def remove_unaligned_input_idxs(inputs, static_input_idxs):
    """
    We require all inputs to be aligned, so introduce a copy for any
    that aren't.
    """
    aligned_static_input_idxs = {
        idx for idx in static_input_idxs if (inputs[idx].data_ptr() % ALIGNMENT) == 0
    }
    if len(aligned_static_input_idxs) != len(static_input_idxs):
        return aligned_static_input_idxs
    return static_input_idxs


def static_input(x):
    """
    Copy and input while preserving strides
    """
    # TODO(jansel): figure out why this version doesn't work:
    # return torch.empty_strided(x.size(), x.stride(), dtype=x.dtype, device=x.device)
    needed_size = (
        sum((shape - 1) * stride for shape, stride in zip(x.size(), x.stride())) + 1
    )
    buffer = torch.empty(needed_size, dtype=x.dtype, device=x.device)
    return torch.as_strided(buffer, x.size(), x.stride())


def cudagraphify_impl(model, inputs, static_input_idxs=()):
    """
    Assumes inputs[static_input_idxs[i]] are always the same memory address
    """
    static_input_idxs = remove_unaligned_input_idxs(inputs, static_input_idxs)

    assert isinstance(inputs, (list, tuple))
    static_inputs = [
        static_input(x).copy_(x.detach())
        if idx not in static_input_idxs
        else x.detach()
        for idx, x in enumerate(inputs)
    ]

    inps_expanded_dims = [
        get_expanded_dims(x) if idx not in static_input_idxs else []
        for idx, x in enumerate(inputs)
    ]

    # warmup
    torch.cuda.synchronize()
    stream = torch.cuda.Stream()
    stream.wait_stream(torch.cuda.current_stream())
    # copy static_inputs because it will be cleared in model
    with torch.cuda.stream(stream):
        model(list(static_inputs))
    stream.synchronize()
    torch.cuda.current_stream().wait_stream(stream)
    torch.cuda.synchronize()

    # record
    graph = torch.cuda.CUDAGraph()
    with torch.cuda.graph(graph, stream=stream):
        static_outputs = model(list(static_inputs))
    if not isinstance(static_outputs, (list, tuple)):
        static_outputs = (static_outputs,)

    if config.size_asserts:

        def run(new_inputs):
            assert len(static_inputs) == len(new_inputs)
            for idx, (dst, src, expanded_dims) in enumerate(
                zip(static_inputs, new_inputs, inps_expanded_dims)
            ):
                if idx in static_input_idxs:
                    assert dst.data_ptr() == src.data_ptr()
                else:
                    # TODO - could make one single op of multiple slices
                    # and avoid dispatch.
                    # Could also pre-index the `dst` tensors
                    dst = index_expanded_dims(dst, expanded_dims)
                    src = index_expanded_dims(src, expanded_dims)
                    dst.copy_(src)
            new_inputs.clear()
            graph.replay()
            return static_outputs

    else:
        copy_indices = [
            idx for idx in range(len(static_inputs)) if idx not in static_input_idxs
        ]

        def run(new_inputs):
            for idx in copy_indices:
                src = index_expanded_dims(static_inputs[idx], inps_expanded_dims[idx])
                dst = index_expanded_dims(new_inputs[idx], inps_expanded_dims[idx])
                dst.copy_(src)
            new_inputs.clear()
            graph.replay()
            return static_outputs

    return run


def count_tangents(fx_g: torch.fx.GraphModule):
    """
    Infers which inputs are static for a backwards graph
    """

    def is_not_gradout(x):
        return "tangents" not in x.name

    arg_count = 0
    static_arg_idxs = []
    for n in fx_g.graph.nodes:
        if n.op == "placeholder":
            if is_not_gradout(n):
                static_arg_idxs.append(arg_count)
            arg_count += 1

    assert static_arg_idxs == list(range(len(static_arg_idxs)))
    return len(static_arg_idxs)


def compile_fx_with_cpp_wrapper(
    module: torch.fx.GraphModule,
    example_inputs: List[torch.Tensor],
    inner_compile,
    decompositions: Optional[Dict[OpOverload, Callable]] = None,
):
    """
    Compile into cpp wrapper:
    For CPU, this is currently done in one pass.
    For GPU, this is done in two passes: JIT-compile the model with python wrapper code
    and run it to generate autotuned kernel binaries in the first pass; and then generate
    cpp wrapper code and compile it to a dynamic library in the second pass.
    """
    from torch.ao.quantization.fx.utils import assert_and_get_unique_device

    # Turns off cpp_wrapper before calling back into compile_fx
    config_patches = {"cpp_wrapper": False}
    device = assert_and_get_unique_device(module)

    if is_cpu_device(example_inputs):
        assert device is None or device.type == "cpu"
        with config.patch(config_patches):
            return compile_fx(
                module,
                example_inputs,
                inner_compile=functools.partial(inner_compile, cpp_wrapper=True),
                decompositions=decompositions,
            )
    else:
        assert device is None or device.type == "cuda"

        config_patches.update(
            {
                "triton.cudagraphs": False,
                "triton.store_cubin": True,
            }
        )
        with config.patch(config_patches):
            # first pass
            module_copy = deepcopy(module)

            fake_mode = detect_fake_mode(example_inputs)
            inputs_copy = example_inputs if fake_mode else deepcopy(example_inputs)
            compiled = compile_fx(
                module_copy,
                inputs_copy,
                inner_compile=functools.partial(inner_compile, cpp_wrapper=False),
                decompositions=decompositions,
            )
            if fake_mode:
                with no_dispatch():

                    def to_real_tensor(e):
                        if isinstance(e, FakeTensor):
                            out = torch.zeros_like(e, device=e.fake_device)
                            return out
                        return e

                    inputs_real = [to_real_tensor(t) for t in example_inputs]
            else:
                inputs_real = inputs_copy

            compiled(*inputs_real)
            del module_copy, inputs_real

            # second pass
            return compile_fx(
                module,
                example_inputs,
                inner_compile=functools.partial(inner_compile, cpp_wrapper=True),
                decompositions=decompositions,
            )


def compile_fx_aot(
    model_: torch.fx.GraphModule,
    example_inputs_: List[torch.Tensor],
    inner_compile=compile_fx_inner,
    config_patches: Optional[Dict[str, Any]] = None,
    decompositions: Optional[Dict[OpOverload, Callable]] = None,
):
    return compile_fx(
        model_,
        example_inputs_,
        inner_compile=functools.partial(inner_compile, aot_mode=True),
        config_patches=config_patches,
        decompositions=decompositions,
    )


_graph_counter = itertools.count(0)


def compile_fx(
    model_: torch.fx.GraphModule,
    example_inputs_: List[torch.Tensor],
    inner_compile=compile_fx_inner,
    config_patches: Optional[Dict[str, Any]] = None,
    decompositions: Optional[Dict[OpOverload, Callable]] = None,
):
    """Main entrypoint to a compile given FX graph"""
    if config_patches:
        with config.patch(config_patches):
            return compile_fx(
                model_,
                example_inputs_,
                # need extra layer of patching as backwards is compiled out of scope
                inner_compile=config.patch(config_patches)(inner_compile),
                decompositions=decompositions,
            )

    if config.cpp_wrapper:
        return compile_fx_with_cpp_wrapper(
            model_,
            example_inputs_,
            inner_compile=inner_compile,
            decompositions=decompositions,
        )

    recursive_compile_fx = functools.partial(
        compile_fx,
        inner_compile=inner_compile,
        decompositions=decompositions,
    )

    if not graph_returns_tuple(model_):
        return make_graph_return_tuple(
            model_,
            example_inputs_,
            recursive_compile_fx,
        )

    if isinstance(model_, torch.fx.GraphModule):
        if isinstance(model_.graph._codegen, _PyTreeCodeGen):
            # this graph is the result of dynamo.export()
            return handle_dynamo_export_graph(
                model_,
                example_inputs_,
                recursive_compile_fx,
            )

        # Since handle_dynamo_export_graph will trigger compile_fx again,
        # Move these passes after handle_dynamo_export_graph to avoid repeated calls.
        with overrides.patch_functions():
            model_ = overrides.replace_fx(model_, example_inputs_)
            model_ = overrides.fuse_fx(model_, example_inputs_)

    if any(isinstance(x, (list, tuple, dict)) for x in example_inputs_):
        return flatten_graph_inputs(
            model_,
            example_inputs_,
            recursive_compile_fx,
        )

    assert not config._raise_error_for_testing
    functorch.compile.config.use_functionalize = True
    functorch.compile.config.use_fake_tensor = True
    num_example_inputs = len(example_inputs_)
    cudagraphs = BoxedBool(
        config.triton.cudagraphs and not dynamo_config.dynamic_shapes
    )
    forward_device = BoxedDeviceIndex(None)

    graph_id = next(_graph_counter)

    @dynamo_utils.dynamo_timed
    def fw_compiler_base(model: torch.fx.GraphModule, example_inputs, is_inference):
        if is_inference:
            # partition_fn won't be called
            joint_graph_passes(model)

        fixed = len(example_inputs) - num_example_inputs
        return inner_compile(
            model,
            example_inputs,
            num_fixed=fixed,
            cudagraphs=cudagraphs,
            graph_id=graph_id,
            is_inference=is_inference,
            boxed_forward_device_index=forward_device,
        )

    fw_compiler = functools.partial(fw_compiler_base, is_inference=False)
    inference_compiler = functools.partial(fw_compiler_base, is_inference=True)

    def partition_fn(graph, joint_inputs, **kwargs):
        joint_graph_passes(graph)
        return min_cut_rematerialization_partition(
            graph, joint_inputs, **kwargs, compiler="inductor"
        )

    # Save and restore dynamic shapes setting for backwards, as it is
    # sometimes done as a context manager which won't be set when we
    # hit backwards compile
    dynamic_shapes = dynamo_config.dynamic_shapes

    @dynamo_utils.dynamo_timed
    def bw_compiler(model: torch.fx.GraphModule, example_inputs):
        with dynamo_config.patch(dynamic_shapes=dynamic_shapes):
            fixed = count_tangents(model)
            return inner_compile(
                model,
                example_inputs,
                num_fixed=fixed,
                cudagraphs=cudagraphs,
                is_backward=True,
                graph_id=graph_id,
                boxed_forward_device_index=forward_device,
            )

    with overrides.patch_functions():
        if decompositions is None:
            decompositions = select_decomp_table()
        # TODO: can add logging before/after the call to create_aot_dispatcher_function
        # in torch._functorch/aot_autograd.py::aot_module_simplified::aot_function_simplified::new_func
        # once torchdynamo is merged into pytorch
        return aot_autograd(
            fw_compiler=fw_compiler,
            bw_compiler=bw_compiler,
            inference_compiler=inference_compiler,
            decompositions=decompositions,
            partition_fn=partition_fn,
            keep_inference_input_mutations=True,
        )(model_, example_inputs_)


def _shape_env_from_inputs(inputs):
    shape_env = None
    fake_mode = detect_fake_mode(inputs)

    # TODO(voz): It would be nice to enable this assert, but there are lots of tests that
    # pass in real inputs for now.
    # if len(inputs) > 0:
    # assert fake_mode is not None, breakpoint()

    if fake_mode is not None:
        return fake_mode.shape_env

    # When there are no tensor inputs, get shape_env from the first SymInt.
    for input in inputs:
        if isinstance(input, torch.SymInt):
            return input.node.shape_env

    # TODO(voz): Should we always have one anyway?
    return None


def output_node(gm: torch.fx.GraphModule):
    """Get the output node from an FX graph"""
    last_node = next(iter(reversed(gm.graph.nodes)))
    assert last_node.op == "output"
    return last_node


def graph_returns_tuple(gm: torch.fx.GraphModule):
    """True if a FX graph returns a tuple"""
    if not isinstance(gm, torch.fx.GraphModule):
        return True  # can't check this, assume true
    (rv,) = output_node(gm).args
    if isinstance(rv, (list, tuple)):
        return True
    if (
        isinstance(rv, torch.fx.node.Node)
        and hasattr(rv.target, "_schema")
        and len(rv.target._schema.returns) > 1
        and all(str(ret.type) == "Tensor" for ret in rv.target._schema.returns)
    ):
        # for graphs whose result is one node with multiple outputs
        return True
    return False


def make_graph_return_tuple(gm: torch.fx.GraphModule, inputs, compile_gm):
    """
    Mutate gm so it returns a tuple.  This is only needed for graphs
    not created by torchdynamo that return non-tuples.
    """
    node = output_node(gm)
    (rv,) = node.args
    rv, spec = pytree.tree_flatten(rv)
    with gm.graph.inserting_before(node):
        gm.graph.output(rv)
    gm.graph.erase_node(node)
    assert graph_returns_tuple(gm)

    compiled_fn = compile_gm(gm, inputs)

    @functools.wraps(compiled_fn)
    def wrapper(*args, **kwargs):
        return pytree.tree_unflatten(compiled_fn(*args, **kwargs), spec)

    return wrapper


def flatten_graph_inputs(gm: torch.fx.GraphModule, inputs, compile_gm):
    """
    Mutate inputs so that they are flat and wrap gm such that it
    accepts those inputs.  This is only needed for graphs not created
    by torchdynamo that take bumpy inputs.
    """
    inputs, spec = pytree.tree_flatten(inputs)

    class GmWrapper(torch.nn.Module):
        def __init__(self):
            super().__init__()
            self.gm = gm

        def forward(self, *args):
            return self.gm(*pytree.tree_unflatten(args, spec))

    compiled_fn = compile_gm(GmWrapper(), inputs)

    @functools.wraps(compiled_fn)
    def wrapper(*args):
        # note this doesn't check the spec, assuming it is the same
        return compiled_fn(*pytree.tree_flatten(args)[0])

    return wrapper


def handle_dynamo_export_graph(gm, inputs, compile_gm):
    """
    `torch._dynamo.export` embeds pytrees in the FX graph codgen object,
    convert that to a normal FX graph so inductor can compile it.
    """
    codegen = gm.graph._codegen
    gm.graph._codegen = torch.fx.graph.CodeGen()
    gm.recompile()

    compiled_fn = compile_gm(gm, codegen.process_inputs(*inputs))

    @functools.wraps(compiled_fn)
    def wrapper(*args):
        return codegen.process_outputs(compiled_fn(*codegen.process_inputs(*args)))

    return wrapper<|MERGE_RESOLUTION|>--- conflicted
+++ resolved
@@ -31,17 +31,7 @@
 from .fx_passes.joint_graph import joint_graph_passes
 from .fx_passes.post_grad import post_grad_passes
 from .graph import GraphLowering
-<<<<<<< HEAD
 from .utils import developer_warning, get_dtype_size, has_incompatible_cudagraph_ops
-=======
-from .mkldnn import convert_outplace_to_inplace
-from .utils import (
-    developer_warning,
-    get_dtype_size,
-    has_incompatible_cudagraph_ops,
-    is_cpu_device,
-)
->>>>>>> 6aaf3671
 from .virtualized import V
 
 log = logging.getLogger(__name__)
