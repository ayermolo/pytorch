import collections
import logging
import math
import os
import re
import types
import weakref
from inspect import currentframe, getframeinfo
from typing import Any, Callable, Dict, List, Optional, Set, Tuple, Type, Union
from weakref import ReferenceType

import numpy as np

import sympy

import torch

<<<<<<< HEAD
from torch._guards import Guard, GuardSource
=======
from torch._guards import Guard, GuardBuilderBase, GuardSource
>>>>>>> 933b6c4e
from torch.fx.experimental.symbolic_shapes import FloorDiv

from . import config, convert_frame, mutation_guard
from .eval_frame import set_guard_error_hook, set_guard_fail_hook
from .exc import unimplemented
from .types import GuardedCode, GuardFail, GuardFn  # noqa: F401
from .utils import (
    dict_const_keys,
    dict_param_key_ids,
    guard_failures,
    istype,
    orig_code_map,
    rename_implicit,
    tuple_iterator_getitem,
    tuple_iterator_len,
)

log = logging.getLogger(__name__)
TensorGuards = torch._C._dynamo.guards.TensorGuards
check_obj_id = torch._C._dynamo.guards.check_obj_id
check_type_id = torch._C._dynamo.guards.check_type_id


CLOSURE_VARS = collections.OrderedDict(
    [
        ("___check_type_id", check_type_id),
        ("___check_obj_id", check_obj_id),
        ("___is_grad_enabled", torch.is_grad_enabled),
        ("___odict_getitem", collections.OrderedDict.__getitem__),
        ("___dict_param_key_ids", dict_param_key_ids),
        ("___dict_const_keys", dict_const_keys),
        ("___tuple_iterator_len", tuple_iterator_len),
        ("___tuple_iterator_getitem", tuple_iterator_getitem),
        ("__math_isnan", math.isnan),
        ("inf", float("inf")),
    ]
)


def strip_function_call(name):
    """
    "___odict_getitem(a, 1)" => "a"
    """
    m = re.search(r"([a-z0-9_]+)\(([^(),]+)[^()]*\)", name)
    if m and m.group(1) != "slice":
        return strip_function_call(m.group(2))
    return strip_getattr_getitem(name)


def strip_getattr_getitem(name):
    """
    "a[1]" => "a"
    "a.foo" => "a"
    """
    return re.split(r"[.\[]", name)[0]


class GuardBuilder(GuardBuilderBase):
    def __init__(
        self,
        id_ref: Callable[[Type[object]], str],
        scope: Optional[Dict[str, object]],
        guarded_code: "CheckFunctionManager",
        renames=True,
    ):
        self.id_ref = id_ref
        if scope:
            if renames:
                scope = {rename_implicit(k): v for k, v in scope.items()}
        else:
            scope = dict()
        self.scope: Dict[str, object] = scope
        self.argnames: List[str] = []
        # Code is python expression strings generated for each guard
        self.code: List[str] = []

        # Most of the time, we generate Python code in a guard to directly
        # check various properties.  However, tensors are a bit special;
        # it is too slow to check their properties one-by-one in Python.
        # Instead, there is a C++ function TensorGuards.check which takes
        # all of the tensor arguments and checks them all against compile-time
        # examples entirely in C++.  Thus, every time we process a
        # TENSOR_MATCH guard, we just add another entry to
        # tensor_check_names/tensor_check_examples, saying "for this local,
        # check it against this example", and it all ends up getting
        # swept up into a single call to ___check_tensors.  Invariant:
        # len(tensor_check_names) == len(tensor_check_examples).
        self.tensor_check_names: List[str] = []
        self.tensor_check_examples: List[torch.Tensor] = []

        self.tensor_check_ids: Dict[str, int] = {}
        # TODO: tf is this naming
        self.guarded_code: CheckFunctionManager = guarded_code

    def get(self, name: str) -> Any:
        return eval(name, self.scope, CLOSURE_VARS)

    def arg_ref(self, guard: Union[str, Guard]) -> str:
        name: str
        if isinstance(guard, str):
            name = guard
        else:
            name = guard.name
        base = strip_getattr_getitem(strip_function_call(name))
        if base not in self.argnames:
            if re.match(r"^\d+$", base):
                log.warning(f"invalid var name: {guard}")
            self.argnames.append(base)

        return name

    def TYPE_MATCH(self, guard: Guard):
        # ___check_type_id is same as `id(type(x)) == y`
        t = type(self.get(guard.name))
        obj_id = self.id_ref(t)
        code = f"___check_type_id({self.arg_ref(guard)}, {obj_id})"
        self._produce_guard_code(guard, [code])

    def ID_MATCH(self, guard: Guard):
        # ___check_obj_id is same as `id(x) == y`
        m = re.match(r"^type\((.+)\)$", guard.name)
        if m:
            # optional optimization to produce cleaner/faster guard code
            return self.TYPE_MATCH(
                Guard(m.group(1), guard.source, GuardBuilder.TYPE_MATCH)
            )

        code = f"___check_obj_id({self.arg_ref(guard)}, {self.id_ref(self.get(guard.name))})"
        self._produce_guard_code(guard, [code])

    def NAME_MATCH(self, guard: Guard):
        obj = self.get(guard.name)
        code = f"{self.arg_ref(guard)}.__name__ == {obj.__name__}"
        self._produce_guard_code(guard, [code])

    def HASATTR(self, guard: Guard):
        m = re.match(r"^(.*)[.]([a-zA-Z0-9_]+)$", guard.name)
        assert m, f"invalid hasattr check {guard.name}"
        base, attr = m.group(1, 2)
        ref = self.arg_ref(base)
        val = hasattr(self.get(base), attr)
        code = None
        if val:
            code = f"hasattr({ref}, {attr!r})"
        else:
            code = f"not hasattr({ref}, {attr!r})"

        self._produce_guard_code(guard, [code], provided_guarded_object=self.get(base))

    def EQUALS_MATCH(self, guard: Guard):
        ref = self.arg_ref(guard)
        val = self.get(guard.name)
        t = type(val)
        assert istype(
            val,
            (
                int,
                float,
                bool,
                type(None),
                str,
                type,
                list,
                tuple,
                set,
                slice,
                frozenset,
                range,
                torch.Size,
                torch.device,
                torch.dtype,
                np.int8,
                np.int16,
                np.int32,
                np.int64,
                np.uint8,
                np.uint16,
                np.uint32,
                np.uint64,
            ),
        ), t.__name__
        if istype(val, (torch.device, torch.dtype)):
            # TODO(jansel): is this slow? perhaps optimize it
            code = [f"str({ref}) == {str(val)!r}"]
            self._produce_guard_code(guard, code)
            return

        # Special case for nan because float("nan") == float("nan") evaluates to False
        if istype(val, float) and math.isnan(val):
            code = list()
            code.append(f"___check_type_id({ref}, {self.id_ref(t)})")
            code.append(f"__math_isnan({ref})")
            self._produce_guard_code(guard, code)
            return

        # Add type check to prevent equality check between tensor and non-tensor.
        code = list()
        if istype(val, (list, tuple)):
            self.LIST_LENGTH(guard)

            for idx, elem in enumerate(val):
                code.append(
                    f"___check_type_id({ref}[{idx}], {self.id_ref(type(elem))})"
                )

        elif not istype(val, torch.Size):
            code.append(f"___check_type_id({ref}, {self.id_ref(t)})")

        if istype(val, torch.Size):
            val = tuple(val)

        code.append(f"{ref} == {val!r}")
        self._produce_guard_code(guard, code)

    def CONSTANT_MATCH(self, guard: Guard):
        val = self.get(guard.name)
        if istype(val, (bool, type(None))):
            self.ID_MATCH(guard)
        else:
            self.EQUALS_MATCH(guard)

    def NN_MODULE(self, guard: Guard):
        self.ID_MATCH(guard)
        ref = self.arg_ref(guard)
        val = self.get(guard.name)

        def setup_guard():
            assert istype(val.training, bool)
            self.code.append(f"{ref}.training == {val.training}")

        if hasattr(val, "training"):
            # There are cases where a monkeypatched object has a guard made between __new__ and __init__
            setup_guard()
        else:
            unimplemented(f"Guard setup for uninitialized class {type(val)}")

    def FUNCTION_MATCH(self, guard: Guard):
        """things like torch.add and user defined functions"""
        if guard.is_local():
            return self.ID_MATCH(guard)

    def BUILTIN_MATCH(self, guard: Guard):
        return self.FUNCTION_MATCH(guard)

    def PYMODULE_MATCH(self, guard: Guard):
        return self.FUNCTION_MATCH(guard)

    def LIST_LENGTH(self, guard):
        ref = self.arg_ref(guard)
        value = self.get(guard.name)
        t = type(value)

        code = list()
        code.append(f"___check_type_id({ref}, {self.id_ref(t)})")
        code.append(f"len({ref}) == {len(value)}")

        self._produce_guard_code(guard, code)

    def TUPLE_ITERATOR_LEN(self, guard):
        ref = self.arg_ref(guard)
        value = self.get(guard.name)
        t = type(value)

        code = list()
        code.append(f"___check_type_id({ref}, {self.id_ref(t)})")
        code.append(f"___tuple_iterator_len({ref}) == {tuple_iterator_len(value)}")

        self._produce_guard_code(guard, code)

    def DICT_KEYS(self, guard):
        ref = self.arg_ref(guard)
        value = self.get(guard.name)
        t = type(value)

        code = list()
        code.append(f"___check_type_id({ref}, {self.id_ref(t)})")
        param_key_ids = set(dict_param_key_ids(value))
        const_keys = set(dict_const_keys(value))
        if param_key_ids:
            code.append(f"___dict_param_key_ids({ref}) == {param_key_ids!r}")
            code.append(f"___dict_const_keys({ref}) == {const_keys!r}")
        else:
            code.append(f"set({ref}.keys()) == {const_keys!r}")

        self._produce_guard_code(guard, code)

    def WEAKREF_ALIVE(self, guard):
        self._produce_guard_code(guard, [f"{self.arg_ref(guard)} is not None"])

    def NN_MODULE_PARAM_NAMES(self, guard):
        ref = self.arg_ref(guard)
        value = self.get(guard.name)
        t = type(value)
        keys = {k for k, v in value.named_parameters()}

        code = list()
        code.append(f"___check_type_id({ref}, {self.id_ref(t)})")
        code.append(f"{{k for k, v in {ref}.named_parameters()}} == {keys!r}")

        self._produce_guard_code(guard, code)

    def ODICT_KEYS(self, guard):
        """OrderedDict keys match"""
        ref = self.arg_ref(guard)
        value = self.get(guard.name)
        t = type(value)

        code = list()
        code.append(f"___check_type_id({ref}, {self.id_ref(t)})")
        code.append(f"str({ref}.keys()) == {str(value.keys())!r}")

        self._produce_guard_code(guard, code)

    def OBJECT_MUTATION(self, guard: Guard):
        mutation_guard.watch(self.get(guard.name), self.guarded_code)

    def GRAD_MODE(self, guard: Guard):
        """Guard on the initial grad state"""
        assert guard.name == ""
        assert guard.source is GuardSource.GLOBAL
        code = None
        if convert_frame.initial_grad_state:
            code = "___is_grad_enabled()"
        else:
            code = "not ___is_grad_enabled()"
        self._produce_guard_code(guard, [code])

    # This is a bit of a crutch for export case for symbolic shape guards.
    # SYMBOL_MATCH is only ever, and must only ever, be used for setting this value on
    # the create_fn field for tracking guards in export.
    def SYMBOL_MATCH(self, guard: Guard):
        raise AssertionError("this should not actually be called")

    def TENSOR_MATCH(self, guard: Guard):
        if guard.is_nn_module():
            self.ID_MATCH(guard)
        else:
            value = self.get(guard.name)
            assert isinstance(value, torch.Tensor)
            tensor_name = self.arg_ref(guard)
            self.tensor_check_names.append(tensor_name)
            self.tensor_check_examples.append(value)

            # STOP - DO NOT USE id_ref FOR TENSORS - TENSOR INVALIDATION RULES DIFFER
            self.tensor_check_ids[tensor_name] = id(value)

            # Note: Guard code produced for tensor_match is a little different.
            # We accumulate tensor names, then do a single install of `___check_tensors`.
            # See _guards.cpp and TensorGuard for more information.
            # TODO(voz): Add tensor matching code to export
            # Note: this is a bit of a special case, and so does not use _produce_guard_code
            guard.set_export_info(
                "TENSOR_MATCH",
                weakref.ref(type(value)),
                None,
                weakref.ref(value),
            )

    # A util that appends guarded code, or, in the case of export, adds data onto guards
    def _produce_guard_code(self, guard, code_list, provided_guarded_object=None):
        # WARNING: It is important that cur_frame/caller do NOT stay in
        # the current frame, because they will keep things live longer
        # than they should.  See TestMisc.test_release_module_memory
        cur_frame = currentframe()
        assert cur_frame is not None
        caller = cur_frame.f_back
        del cur_frame
        assert caller is not None
        func_name = getframeinfo(caller)[2]
        del caller
        # We use func_name for export, so might as well get a nice defensive check out of it
        assert func_name in dir(
            self.__class__
        ), f"_produce_guard_code must be called from inside GuardedCode. Called from {func_name}"

        self.code.extend(code_list)

        # Not all guards have names, some can be installed globally (see asserts on HAS_GRAD)
        if provided_guarded_object is None:
            name_valid = guard.name is not None and guard.name != ""

            guarded_object = self.get(guard.name) if name_valid else None
        else:
            guarded_object = provided_guarded_object

        guarded_object_type = (
            weakref.ref(type(guarded_object)) if guarded_object is not None else None
        )
        obj_ref = None
        if hasattr(guarded_object.__class__, "__weakref__"):
            obj_ref = weakref.ref(guarded_object)

        guard.set_export_info(
            func_name,
            guarded_object_type,
            code_list,
            obj_ref,
        )


# NB: Naively, you'd expect this to only be a function that produces
# the callable that consistutes the guard.  However, there is some
# delicate handling for invalidating this check function when the
# locals/globals get invalidated, so there's some extra state
# we have to hold in this manager class.
#
# TODO: this object has reference cycle with itself, via check_fn which
# references back to CheckFunction via ___guarded_code in closure_vars.
# Ideally, there shouldn't be any ref cycle so that guards are
# promptly disposed of.
class CheckFunctionManager:
    def __init__(
        self,
        output_graph=None,
        guards: Optional[Set[Guard]] = None,
        f_locals: Optional[Dict[str, object]] = None,
        f_globals: Optional[Dict[str, object]] = None,
        guard_fail_fn: Optional[Callable[[Tuple[str, str]], None]] = None,
    ):
        self.valid = True
        self._weakrefs: List["ReferenceType[object]"] = []
        self._seen_ids: Set[int] = set()
        self.output_graph = output_graph

        # Note: right overrides left
        def combine_scopes(left, right):
            if left is None:
                return right

            if right is None:
                return left

            return {**left, **right}

        local_builder = GuardBuilder(
            self.id_ref, combine_scopes(f_globals, f_locals), self, renames=True
        )
        global_builder = GuardBuilder(self.id_ref, f_globals, self, renames=False)
        for guard in sorted(guards or [], key=Guard.sort_key):
            if not config.guard_nn_modules and guard.is_nn_module():
                continue
            guard.create(local_builder, global_builder)
        self.check_fn = self.compile_check_fn(
            local_builder, global_builder, guards, guard_fail_fn
        )
        self._seen_ids.clear()

    def compile_check_fn(
        self, local_builder, global_builder, guards_out, guard_fail_fn
    ):
        assert not (set(local_builder.argnames) & set(global_builder.argnames))
        # see parallel handling of ".0" / "___implicit0" in _eval_frame.c
        largs = [a for a in local_builder.scope.keys() if a == "___implicit0"]
        largs += [a for a in local_builder.argnames if a != "___implicit0"]
        largs += ["**___kwargs_ignored"]
        args = ",".join(largs)

        code_parts = (
            ["___guarded_code.valid"] + local_builder.code + global_builder.code
        )
        # TODO(whc) maybe only the 'check_tensors' one is ambiguous? if so we can be less general..
        verbose_code_parts = (
            ["___guarded_code.valid"] + local_builder.code + global_builder.code
        )

        tensor_check_names = (
            local_builder.tensor_check_names + global_builder.tensor_check_names
        )

        tensor_check_ids = local_builder.tensor_check_ids.copy()
        tensor_check_ids.update(global_builder.tensor_check_ids)

        check_tensors_fn = None
        check_tensors_verbose_fn = None
        if tensor_check_names:
            tensor_check_examples = (
                local_builder.tensor_check_examples
                + global_builder.tensor_check_examples
            )
            tensor_guards = TensorGuards(
                *tensor_check_examples, dynamic_shapes=config.dynamic_shapes
            )
            check_tensors_fn = tensor_guards.check
            check_tensors_verbose_fn = tensor_guards.check_verbose
            code_parts.append(f"___check_tensors({', '.join(tensor_check_names)})")
            verbose_args = ", ".join(
                tensor_check_names + ["tensor_check_names=tensor_check_names"]
            )
            verbose_code_parts.append(f"___check_tensors_verbose({verbose_args})")

        # Let's handle ShapeEnv guards.  To do this, we will resolve
        # shape variables to sources from GraphArgs.  This must happen after
        # tensor checks.
        # NB: self.output_graph can be None in the debug_nops tests
        # TODO: What about grapharg pruning?  This could be problematic if we
        # guarded on a tensor that isn't actually used as an input in the end.
        if self.output_graph and self.output_graph.shape_env:
            graphargs = self.output_graph.graphargs
            expr_as_str = self.output_graph.shape_env.codegen_guards(
                [a.fake_tensor for a in graphargs if a.is_tensor],
                [a.source.name() for a in graphargs if a.is_tensor],
            )
            if expr_as_str != "True":
                code_parts.append(expr_as_str)
                verbose_code_parts.append(expr_as_str)
                # TODO: this is a hack
                guards_out.add(
                    Guard(
                        name="symbolic_shape_expression",
                        source=GuardSource.SHAPE_ENV,
                        create_fn=GuardBuilder.SYMBOL_MATCH,
                        code_list=expr_as_str,
                    )
                )

        def direct_equality(a, b):
            return a == b

        def direct_negation(a, b):
            return not direct_equality(a, b)

        code = " and ".join(unique(code_parts))
        closure_vars = collections.OrderedDict(
            [
                ("___guarded_code", self),
                ("___check_tensors", check_tensors_fn),
                ("___check_tensors_verbose", check_tensors_verbose_fn),
                ("tensor_check_names", tensor_check_names),
                ("floor", math.floor),
                ("ceiling", math.ceil),
                ("Eq", direct_equality),
                ("Ne", direct_negation),
                ("Mod", sympy.Mod),
                ("FloorDiv", FloorDiv),
            ]
        )
        closure_vars.update(CLOSURE_VARS)
        py_code = f"""\
def ___make_guard_fn({','.join(closure_vars.keys())}):
    return lambda {args}: {code}
"""
        if os.environ.get("TORCHDYNAMO_PRINT_GUARDS", None) == "1":
            print("GUARDS", code)
        set_guard_fail_hook(guard_fail_hook)
        out: Dict[str, Any] = dict()
        # print("RUNNING PY CODE", py_code)
        exec(py_code, global_builder.scope, out)
        guard_fn = out["___make_guard_fn"](*closure_vars.values())
        guard_fn.closure_vars = closure_vars
        # TODO(whc) maybe '.code_parts' was only kept around for the guard callback? so we don't need both
        guard_fn.code_parts = code_parts
        guard_fn.verbose_code_parts = verbose_code_parts
        guard_fn.global_scope = global_builder.scope
        guard_fn.guard_fail_fn = guard_fail_fn
        return guard_fn

    def invalidate(self, ref):
        # A weakref is no longer valid, self.check_fn should return false
        self.valid = False

    def id_ref(self, obj):
        """add a weakref, return the id"""
        try:
            if id(obj) not in self._seen_ids:
                self._weakrefs.append(weakref.ref(obj, self.invalidate))
                self._seen_ids.add(id(obj))
        except TypeError:
            pass  # cannot weakref bool object
        return id(obj)


def guard_fail_hook(
    guard_fn: GuardFn, code: types.CodeType, f_locals: Dict[str, object], last: bool
) -> None:
    """
    called whenever a guard fails.
    """
    if not guard_fn.guard_fail_fn and not last:
        return
    scope = {rename_implicit(k): v for k, v in f_locals.items()}
    scope.update(guard_fn.closure_vars)
    reason = None
    for part in guard_fn.verbose_code_parts:
        fail_reason = eval(part, guard_fn.global_scope, scope)
        # TODO(whc) hacky for now as not every 'part' in guard_fn.verbose_code_parts
        # is updated to return a string explaining the failure.
        if isinstance(fail_reason, str):
            reason = fail_reason
            break
        elif isinstance(fail_reason, bool) and not fail_reason:
            reason = part
            break
    try:
        if guard_fn.guard_fail_fn is not None:
            guard_fn.guard_fail_fn(
                GuardFail(reason or "unknown reason", orig_code_map[code])
            )
    except Exception as e:
        log.error(
            "Failure in guard_fail_fn callback - raising here will cause a NULL Error on guard eval",
            exc_info=True,
        )

    if last:
        guard_failures[orig_code_map[code]].append(reason)


def guard_error_hook(
    guard_fn: GuardFn, code: types.CodeType, f_locals: Dict[str, object], last: bool
):
    print(
        f"ERROR RUNNING GUARDS {code.co_name} {code.co_filename}:{code.co_firstlineno}"
    )
    print(" ", " and\n  ".join(guard_fn.code_parts))


set_guard_error_hook(guard_error_hook)


def unique(seq):
    seen = set()
    for x in seq:
        if x not in seen:
            yield x
            seen.add(x)<|MERGE_RESOLUTION|>--- conflicted
+++ resolved
@@ -15,11 +15,7 @@
 
 import torch
 
-<<<<<<< HEAD
-from torch._guards import Guard, GuardSource
-=======
 from torch._guards import Guard, GuardBuilderBase, GuardSource
->>>>>>> 933b6c4e
 from torch.fx.experimental.symbolic_shapes import FloorDiv
 
 from . import config, convert_frame, mutation_guard
@@ -36,6 +32,8 @@
     tuple_iterator_getitem,
     tuple_iterator_len,
 )
+
+from torch._guards import Guard, GuardSource
 
 log = logging.getLogger(__name__)
 TensorGuards = torch._C._dynamo.guards.TensorGuards
