--- conflicted
+++ resolved
@@ -157,11 +157,8 @@
   }
 }
 
-<<<<<<< HEAD
-=======
 #if HAS_WARP_MERGE_SORT()
 
->>>>>>> 2f86c9bc
 template <int KeyDims, int ValueDims, int sort_size, int max_block_dim_y,
           typename K, typename V, typename Comparator, typename IndexType>
 C10_LAUNCH_BOUNDS_1(C10_WARP_SIZE * max_block_dim_y)
@@ -245,11 +242,8 @@
   StoreValues(warp_storage.store_values).Store(values_iter, local_values, keySliceSize);
 }
 
-<<<<<<< HEAD
-=======
 #endif // HAS_WARP_MERGE_SORT()
 
->>>>>>> 2f86c9bc
 template <int KeyDims, int ValueDims,
           int block_size, int items_per_thread,
           typename K, typename V, typename IndexType>
