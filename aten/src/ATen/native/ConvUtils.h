#pragma once
#include <ATen/detail/CUDAHooksInterface.h>
#include <ATen/native/DispatchStub.h>
#include <c10/util/env.h>
#include <c10/util/irange.h>

namespace at { namespace native {

using cudnn_convolution_backward_fn = std::tuple<at::Tensor,at::Tensor>(*)(
    const at::Tensor&, const at::Tensor&, const at::Tensor&, at::IntArrayRef, at::IntArrayRef,
    at::IntArrayRef, int64_t, bool, bool, bool, std::array<bool,2>);
using cudnn_convolution_transpose_backward_fn = std::tuple<at::Tensor,at::Tensor>(*)(
    const at::Tensor&, const at::Tensor&, const at::Tensor&, at::IntArrayRef, at::IntArrayRef,
    at::IntArrayRef, at::IntArrayRef, int64_t, bool, bool, bool, std::array<bool,2>);
DECLARE_DISPATCH(cudnn_convolution_backward_fn, cudnn_convolution_backward_stub);
DECLARE_DISPATCH(cudnn_convolution_transpose_backward_fn, cudnn_convolution_transpose_backward_stub);

// NOLINTNEXTLINE(cppcoreguidelines-pro-type-member-init)
struct ConvParams {
  std::vector<int64_t> stride;
  std::vector<int64_t> padding;
  std::vector<int64_t> dilation;
  bool transposed;
  std::vector<int64_t> output_padding;
  int groups;
  bool benchmark;
  bool deterministic;
  bool cudnn_enabled;
  bool allow_tf32;

  bool is_strided() const;
  bool is_dilated() const;
  bool is_padded() const;
  bool is_output_padding_neg() const;
  bool is_output_padding_big() const;
  bool is_padding_neg() const;
  bool is_stride_nonpos() const;
  void view1d_as_2d();
  bool use_cpu_depthwise3x3_winograd(const at::Tensor& input, const at::Tensor& weight) const;
  bool needs_64bit_indexing_no_split(const at::Tensor& input, const at::Tensor& weight) const;
  bool use_cudnn(const at::Tensor& input, const at::Tensor& weight) const;
  bool use_cudnn_depthwise(const at::Tensor& input, const at::Tensor& weight) const;
  bool use_miopen(const at::Tensor& input, const at::Tensor& weight, bool bias_defined) const;
  bool use_mkldnn(const at::Tensor& input, const at::Tensor& weight) const;
  bool use_nnpack(const at::Tensor& input, const at::Tensor& weight) const;
  bool use_xnnpack(const at::Tensor& input, const at::Tensor& weight,
                   const c10::optional<IntArrayRef> bias_sizes_opt) const;
  bool is_depthwise(const at::Tensor& input, const at::Tensor& weight) const;
};

enum class ConvBackend {
  CudaDepthwise2d,
  CudaDepthwise3d,
  Cudnn,
  CudnnTranspose,
  Empty,
  Miopen,
  MiopenDepthwise,
  MiopenTranspose,
  Mkldnn,
  MkldnnTranspose,
  MkldnnEmpty,
  NnpackSpatial,
  Overrideable,
  Slow2d,
  Slow3d,
  SlowDilated2d,
  SlowDilated3d,
  SlowTranspose2d,
  SlowTranspose3d,
  Winograd3x3Depthwise,
  Xnnpack2d
};

// Function to select the convolution backend based on the inputs and params.
// This overload is used within the convolution internals but not exposed to python.
// NB: The forward pass provides a bias tensor while the backward pass provides
// a bool indicating whether the bias is defined. This is done to save memory by
// avoiding saving the full bias tensor for backward.
TORCH_API ConvBackend select_conv_backend(
    const Tensor& input,
    const Tensor& weight,
    const c10::optional<IntArrayRef> bias_sizes_opt,
    const bool need_backward,
    const ConvParams& params);

// Overload for selecting the convolution backend from the full set of convolution inputs.
// This overload is exposed to python for testing, etc.
TORCH_API ConvBackend select_conv_backend(
    const Tensor& input, const Tensor& weight, const c10::optional<Tensor>& bias_opt,
    IntArrayRef stride, IntArrayRef padding, IntArrayRef dilation,
    bool transposed, IntArrayRef output_padding, int64_t groups);

// ---------------------------------------------------------------------
//
// Math
//
// ---------------------------------------------------------------------

constexpr int input_batch_size_dim = 0;  // also grad_input
constexpr int input_channels_dim = 1;
constexpr int output_batch_size_dim = 0;  // also grad_output
constexpr int output_channels_dim = 1;
constexpr int weight_output_channels_dim = 0;
constexpr int weight_input_channels_dim = 1;

// Often written as 2 + max_dim (extra dims for batch size and channels)
constexpr int max_dim = 3;

// NB: conv_output_size and conv_input_size are not bijections,
// as conv_output_size loses information; this is why conv_input_size
// takes an extra output_padding argument to resolve the ambiguity.

static inline std::vector<int64_t> conv_output_size(
    IntArrayRef input_size, IntArrayRef weight_size,
    IntArrayRef padding, IntArrayRef stride, IntArrayRef dilation = IntArrayRef()
) {
  // ASSERT(input_size.size() > 2)
  // ASSERT(input_size.size() == weight_size.size())
  bool has_dilation = dilation.size() > 0;
  auto dim = input_size.size();
  std::vector<int64_t> output_size(dim);
  output_size[0] = input_size[input_batch_size_dim];
  output_size[1] = weight_size[weight_output_channels_dim];
  for (const auto d : c10::irange(2, dim)) {
    auto dilation_ = has_dilation ? dilation[d - 2] : 1;
    auto kernel = dilation_ * (weight_size[d] - 1) + 1;
    output_size[d] = (input_size[d] + (2 * padding[d - 2]) - kernel) / stride[d - 2] + 1;
  }
  return output_size;
}

static inline std::vector<int64_t> conv_input_size(
    IntArrayRef output_size, IntArrayRef weight_size,
    IntArrayRef padding, IntArrayRef output_padding, IntArrayRef stride, IntArrayRef dilation, int64_t groups
) {
  // ASSERT(output_size.size() > 2)
  // ASSERT(output_size.size() == weight_size.size())
  auto dim = output_size.size();
  std::vector<int64_t> input_size(dim);
  input_size[0] = output_size[output_batch_size_dim];
  input_size[1] = weight_size[weight_input_channels_dim] * groups;
  for (const auto d : c10::irange(2, dim)) {
    int kernel = dilation[d - 2] * (weight_size[d] - 1) + 1;
    input_size[d] = (output_size[d] - 1) * stride[d - 2] - (2 * padding[d - 2]) +
                     kernel + output_padding[d - 2];
  }
  return input_size;
}

static inline std::vector<int64_t> conv_weight_size(
    IntArrayRef input_size, IntArrayRef output_size,
    IntArrayRef padding, IntArrayRef output_padding, IntArrayRef stride, IntArrayRef dilation, int64_t groups
) {
  auto dim = input_size.size();
  std::vector<int64_t> weight_size(dim);
  weight_size[0] = output_size[1];
  weight_size[1] = input_size[1] / groups;
  for (const auto d : c10::irange(2, dim)) {
    int kernel = input_size[d] - (output_size[d] - 1) * stride[d - 2]
               + 2 * padding[d - 2] - output_padding[d - 2];
    weight_size[d] = (kernel - 1) / dilation[d - 2] + 1;
  }
  return weight_size;
}

static inline Tensor reshape_bias(int64_t dim, const Tensor& bias) {
  std::vector<int64_t> shape(dim, 1);
  shape[1] = -1;
  return bias.reshape(shape);
}

static inline at::MemoryFormat cudnn_conv_suggest_memory_format(const at::Tensor& input, const at::Tensor& weight) {
  // disable NHWC for float64 input.
  if (!at::detail::getCUDAHooks().compiledWithCuDNN() ||
      input.scalar_type() == at::kDouble ||
      weight.scalar_type() == at::kDouble) {
    return at::MemoryFormat::Contiguous;
  }
  long cudnn_version = at::detail::getCUDAHooks().versionCuDNN();
  auto input_memory_format = input.suggest_memory_format();
  auto weight_memory_format = weight.suggest_memory_format();
  auto weight_ndim = weight.ndimension();

  bool can_use_cudnn_channels_last_2d = (cudnn_version >= 7603) && (weight_ndim == 4) && (
    (input_memory_format  == at::MemoryFormat::ChannelsLast) ||
    (weight_memory_format == at::MemoryFormat::ChannelsLast)
  );
  if (can_use_cudnn_channels_last_2d) {
    return at::MemoryFormat::ChannelsLast;
  }

  bool can_use_cudnn_channels_last_3d = (cudnn_version >= 8005) && (weight_ndim == 5) && (
    (input_memory_format  == at::MemoryFormat::ChannelsLast3d) ||
    (weight_memory_format == at::MemoryFormat::ChannelsLast3d)
  );
  if (can_use_cudnn_channels_last_3d) {
    return at::MemoryFormat::ChannelsLast3d;
  }

  return at::MemoryFormat::Contiguous;
}

static inline bool miopen_conv_use_channels_last(const at::Tensor& input, const at::Tensor& weight) {

  // disable NHWC for float64 input.
  if (!at::detail::getCUDAHooks().compiledWithMIOpen() ||
      input.scalar_type() == at::kDouble ||
      weight.scalar_type() == at::kDouble) {
    return false;
  }

  bool can_use_miopen_channels_last_2d = false;
#if defined(USE_ROCM) && (ROCM_VERSION >= 40300)
  // TODO: Remove PYTORCH_MIOPEN_SUGGEST_NHWC once ROCm officially supports NHWC in MIOpen
  // See #64427
  static c10::optional<bool> PYTORCH_MIOPEN_SUGGEST_NHWC = c10::utils::check_env("PYTORCH_MIOPEN_SUGGEST_NHWC");

  auto input_memory_format = input.suggest_memory_format();
  auto weight_memory_format = weight.suggest_memory_format();

  can_use_miopen_channels_last_2d = PYTORCH_MIOPEN_SUGGEST_NHWC &&  *PYTORCH_MIOPEN_SUGGEST_NHWC && (
            ( (input_memory_format  == at::MemoryFormat::ChannelsLast) ||
            (weight_memory_format == at::MemoryFormat::ChannelsLast) )
        );
#endif

  bool can_use_miopen_channels_last_3d = false;

  return can_use_miopen_channels_last_2d || can_use_miopen_channels_last_3d;
}

<<<<<<< HEAD
static inline bool thnn_conv_use_channels_last(const at::Tensor& input, const at::Tensor& weight,
    bool is_transposed, bool is_dilated, bool use_nnpack) {

  // cases not support channels last
  if (is_transposed || is_dilated || use_nnpack) {
=======
static inline bool mkldnn_conv_use_channels_last(const at::Tensor& input, const at::Tensor& weight) {

  // disable NHWC for float64 input.
  if (input.scalar_type() == at::kDouble ||
      weight.scalar_type() == at::kDouble) {
    return false;
  }

  // disable NHWC for MkldnnCPU tensor.
  if (input.is_mkldnn() || weight.is_mkldnn()) {
>>>>>>> 886d5907
    return false;
  }

  auto input_memory_format = input.suggest_memory_format();
  auto weight_memory_format = weight.suggest_memory_format();

<<<<<<< HEAD
  bool can_use_thnn_channels_last_2d = input.device().is_cpu() && (
      (input_memory_format  == at::MemoryFormat::ChannelsLast) || (
       weight_memory_format == at::MemoryFormat::ChannelsLast));

  bool can_use_thnn_channels_last_3d = false;

  return can_use_thnn_channels_last_2d || can_use_thnn_channels_last_3d;
=======
  bool can_use_mkldnn_channels_last_2d =
      (input_memory_format  == at::MemoryFormat::ChannelsLast) ||
      (weight_memory_format == at::MemoryFormat::ChannelsLast);

  // TODO: add channels last 3d support
  bool can_use_mkldnn_channels_last_3d = false;

  return can_use_mkldnn_channels_last_2d || can_use_mkldnn_channels_last_3d;
>>>>>>> 886d5907
}

}} // namespace at::native<|MERGE_RESOLUTION|>--- conflicted
+++ resolved
@@ -230,13 +230,6 @@
   return can_use_miopen_channels_last_2d || can_use_miopen_channels_last_3d;
 }
 
-<<<<<<< HEAD
-static inline bool thnn_conv_use_channels_last(const at::Tensor& input, const at::Tensor& weight,
-    bool is_transposed, bool is_dilated, bool use_nnpack) {
-
-  // cases not support channels last
-  if (is_transposed || is_dilated || use_nnpack) {
-=======
 static inline bool mkldnn_conv_use_channels_last(const at::Tensor& input, const at::Tensor& weight) {
 
   // disable NHWC for float64 input.
@@ -247,31 +240,32 @@
 
   // disable NHWC for MkldnnCPU tensor.
   if (input.is_mkldnn() || weight.is_mkldnn()) {
->>>>>>> 886d5907
     return false;
   }
 
   auto input_memory_format = input.suggest_memory_format();
   auto weight_memory_format = weight.suggest_memory_format();
 
-<<<<<<< HEAD
+  bool can_use_mkldnn_channels_last_2d =
+      (input_memory_format  == at::MemoryFormat::ChannelsLast) ||
+      (weight_memory_format == at::MemoryFormat::ChannelsLast);
+
+  // TODO: add channels last 3d support
+  bool can_use_mkldnn_channels_last_3d = false;
+
+  return can_use_mkldnn_channels_last_2d || can_use_mkldnn_channels_last_3d;
+}
+
+static inline bool thnn_conv_use_channels_last(const at::Tensor& input, const at::Tensor& weight) {
+
+  auto input_memory_format = input.suggest_memory_format();
+  auto weight_memory_format = weight.suggest_memory_format();
+
   bool can_use_thnn_channels_last_2d = input.device().is_cpu() && (
       (input_memory_format  == at::MemoryFormat::ChannelsLast) || (
        weight_memory_format == at::MemoryFormat::ChannelsLast));
 
-  bool can_use_thnn_channels_last_3d = false;
-
-  return can_use_thnn_channels_last_2d || can_use_thnn_channels_last_3d;
-=======
-  bool can_use_mkldnn_channels_last_2d =
-      (input_memory_format  == at::MemoryFormat::ChannelsLast) ||
-      (weight_memory_format == at::MemoryFormat::ChannelsLast);
-
-  // TODO: add channels last 3d support
-  bool can_use_mkldnn_channels_last_3d = false;
-
-  return can_use_mkldnn_channels_last_2d || can_use_mkldnn_channels_last_3d;
->>>>>>> 886d5907
+  return can_use_thnn_channels_last_2d;
 }
 
 }} // namespace at::native