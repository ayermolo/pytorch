#include <ATen/record_function.h>
#include <ATen/core/dispatch/Dispatcher.h>
#include <c10/macros/Macros.h>
#include <c10/util/ThreadLocal.h>
#include <c10/util/overloaded.h>

#include <algorithm>
#include <cstdlib>
#include <random>

namespace at {

namespace {

// Used to generate unique callback handles
CallbackHandle next_unique_callback_handle() {
  static std::atomic<uint64_t> unique_cb_id {1};
  return CallbackHandle(unique_cb_id++);
}

RecordFunctionHandle next_unique_record_function_handle() {
  static std::atomic<uint64_t> unique_rf_id {1};
  return RecordFunctionHandle(unique_rf_id++);
}

std::atomic<int64_t> defaultNodeId(-1);

// Enumerates thread ids logically;
// note: std::this_thread::get_id may return potentially
// reused thread id
std::atomic<uint64_t> next_thread_id_ {0};
thread_local uint64_t current_thread_id_ = 0;

static constexpr size_t NumRecordScopes =
    static_cast<size_t>(RecordScope::NUM_SCOPES);

RecordFunctionCallbacks::iterator findCallback(
    RecordFunctionCallbacks& entries,
    CallbackHandle handle) {
  auto match_handle = [handle](const auto& el) { return el.handle_ == handle; };
  return std::find_if(entries.begin(), entries.end(), match_handle);
}

c10::optional<RecordFunctionCallback> extractCallback(
    RecordFunctionCallbacks& entries,
    CallbackHandle handle) {
  auto it = findCallback(entries, handle);
  if (it == entries.end()) {
    return c10::nullopt;
  }
  auto out = it->callback_;
  entries.erase(it);
  return out;
}

// ============================================================================
// == Callback manager ========================================================
// ============================================================================
// The high level idea of the RecordFunction callback machinery is based on the
// observation that the set of callbacks to be run changes infrequently.
// However, in order to reuse the active set we have to be able to invalidate
// when the active set changes. There are three events that can change which
// callbacks should be run:
//  1) The set of global callbacks changes
//  2) The set of local callbacks changes
//  3) A sampling callback is present, and should run on this iteration
//
// Global callbacks rely on thread local replication and an atomic version
// counter to maintain consistency. Whenever we change the set of active global
// callbacks (add / remove / enable / disable) the `GlobalCallbackManager`
// increments the version number and updates the global state while holding
// a mutex. The local callback manager snapshots the global callbacks and
// lazily rebuilds by comparing`GlobalCallbackManager::version()` (which is
// a simple atomic read) to the version of the last rebuild. In the
// overwhelmingly common case that they match it can reuse the existing
// snapshot. Otherwise it must call the much more expensive (and locked)
// `GlobalCallbackManager::getSnapshot()`.
//
// Handling changes to the thread local callbacks is trivial; functions that
// change them can simply force a cache rebuild for that thread after the
// changes are made.
//
// Sampling is by far the most challenging to handle efficiently. In general
// sampling callbacks are expected to have very low frequency. (e.g. 1 per
// million) Random number generation is rather expensive, so flipping a coin on
// every call for every sampling callback is wasteful. We can significantly
// reduce this cost by noting that the number of failures of a Bernoulli random
// variable is a geometric distribution, and thus we can sample the geometric
// distribution to determine the next time a callback should run. This reduces
// the cost from a random sample to a simple integer decrement.
//
// We can further note that Bernoulli samples are independent. (In contrast to,
// say, sampling without replacement.) This means that we can generate a
// counter for each scope that a given callback supports and then decrement the
// counter corresponding to the RecordScope being called. Conceptually, this is
// analogous to flipping different coins with the same probability. By sharding
// on RecordScope, we can consolidate the decrement to a single shared counter
// and update individual counters during rebuild.

class GlobalCallbackManager {
 public:
  static GlobalCallbackManager& get(); // Singleton

 private:
  GlobalCallbackManager() = default;

 public:
  static constexpr size_t NoVersion = 0;
  using snapshot_t = std::pair<size_t, RecordFunctionCallbacks>;

  //                                                                Locking?
  size_t version() const; //                                     No
  snapshot_t getSnapshot() const; //                                Yes
  CallbackHandle addCallback(RecordFunctionCallback cb); //         Yes
  void setCallbackEnabled(CallbackHandle handle, bool enabled); //  Yes
  void removeCallback(CallbackHandle handle); //                    Yes
  void clearCallbacks(); //                                         Yes

 private:
  std::atomic<size_t> version_{NoVersion + 1};
  RecordFunctionCallbacks global_callbacks_; // Source of truth.
  mutable std::mutex update_mutex_;
};

class CacheEntry {
 public:
  CacheEntry() = default;
  CacheEntry(std::mt19937* generator, RecordScope scope);

  // The caller is expected to check `GlobalCallbackManager::get().version()'
  // and call CacheEntry::update() if necessary.
  StepCallbacks getActiveCallbacks();
<<<<<<< HEAD
  c10::optional<StepCallbacks> getActiveCallbacksUnlessEmpty();
=======
>>>>>>> 8d93f6b4

  // Full rebuild. (E.g. during registration)
  void update(const std::vector<RecordFunctionCallback>& callbacks);

 private:
  struct CallbackAndCounter {
    RecordFunctionCallback callback_;

    // `-1` indicates that a callback is not sampled.
    int tries_left_{-1};
  };

<<<<<<< HEAD
  C10_ALWAYS_INLINE void getActiveCallbacksImpl();

=======
>>>>>>> 8d93f6b4
  void rebuildActiveCallbacks();
  int sampleTries(double p) const;

  // std::mt19937 is quite large, so all scopes share the same generator.
  std::mt19937* generator_{nullptr};

  // Includes sampling callbacks which are waiting to run.
  c10::SmallVector<CallbackAndCounter, kSoftLimitCallbacks> callbacks_;
  RecordScope scope_;

  StepCallbacks active_callbacks_;

  // For managing sampling callbacks
  int sampling_countdown_{0};
  int steps_for_this_update_{0};
};

class LocalCallbackManager {
 public:
  static LocalCallbackManager& get(); // Singleton

 private:
  LocalCallbackManager();

 public:
  const RecordFunctionTLS& getTLS() const;
  StepCallbacks getActiveCallbacks(const RecordScope scope);
<<<<<<< HEAD
  c10::optional<StepCallbacks> getActiveCallbacksUnlessEmpty(const RecordScope scope);
=======
>>>>>>> 8d93f6b4

  void setTLS(const RecordFunctionTLS& tls);
  void seed(uint32_t seed);
  CallbackHandle addCallback(RecordFunctionCallback callback);
  bool setCallbackEnabled(CallbackHandle handle, bool enabled);
  bool removeCallback(CallbackHandle handle);
  void clearCallbacks();

 private:
<<<<<<< HEAD
  void rebuildActiveCallbacksIfNeeded();

=======
>>>>>>> 8d93f6b4
  void rebuild_all(const GlobalCallbackManager::snapshot_t& global_snapshot);

  void rebuild_callback_scopes(
      const GlobalCallbackManager::snapshot_t& global_snapshot,
      const RecordFunctionCallback& callback);

  void rebuild_scope(
      const GlobalCallbackManager::snapshot_t& global_snapshot,
      const RecordScope scope);

  // Source of truth.
  RecordFunctionTLS registered_callbacks_;

  // Runtime cache.
  size_t global_version_{GlobalCallbackManager::NoVersion};
  std::array<CacheEntry, NumRecordScopes> active_callbacks_;
  std::mt19937 generator_{};
};

// ============================================================================
// == GlobalCallbackManager: Implementation ===================================
// ============================================================================
GlobalCallbackManager& GlobalCallbackManager::get() {
  static GlobalCallbackManager manager;
  return manager;
}

size_t GlobalCallbackManager::version() const {
  return version_.load(std::memory_order_relaxed);
}

std::pair<size_t, RecordFunctionCallbacks> GlobalCallbackManager::getSnapshot() const {
  std::lock_guard<std::mutex> guard(update_mutex_);
  return {version_.load(std::memory_order_seq_cst), global_callbacks_};
}

CallbackHandle GlobalCallbackManager::addCallback(RecordFunctionCallback cb) {
  std::lock_guard<std::mutex> guard(update_mutex_);
  ++version_;
  auto handle = next_unique_callback_handle();
  global_callbacks_.emplace_back(std::move(cb), handle);
  return handle;
}

void GlobalCallbackManager::setCallbackEnabled(
    CallbackHandle handle,
    bool enabled) {
  std::lock_guard<std::mutex> guard(update_mutex_);
  auto it = findCallback(global_callbacks_, handle);
  if (it != global_callbacks_.end()) {
    if (it->enabled_ != enabled) {
      ++version_;
      it->enabled_ = enabled;
    }
  } else {
    LOG(WARNING) << "Requested callback is not found";
  }
}

void GlobalCallbackManager::removeCallback(CallbackHandle handle) {
  std::lock_guard<std::mutex> guard(update_mutex_);
  if (extractCallback(global_callbacks_, handle).has_value()) {
    ++version_;
  } else {
    LOG(WARNING) << "Requested callback is not found";
  }
}
<<<<<<< HEAD

void GlobalCallbackManager::clearCallbacks() {
  std::lock_guard<std::mutex> guard(update_mutex_);
  ++version_;
  global_callbacks_.clear();
}

=======

void GlobalCallbackManager::clearCallbacks() {
  std::lock_guard<std::mutex> guard(update_mutex_);
  ++version_;
  global_callbacks_.clear();
}

>>>>>>> 8d93f6b4
// ============================================================================
// == CacheEntry: Implementation ==============================================
// ============================================================================
CacheEntry::CacheEntry(std::mt19937* generator, RecordScope scope)
    : generator_{generator}, scope_{scope} {
  rebuildActiveCallbacks();
}

void CacheEntry::update(const std::vector<RecordFunctionCallback>& callbacks) {
  callbacks_.clear();
  callbacks_.reserve(callbacks.size());
  for (const auto& callback : callbacks) {
    const auto p = callback.samplingProb();
    callbacks_.push_back({callback, p < 1.0 ? sampleTries(p) : -1});
  }

  rebuildActiveCallbacks();
}

<<<<<<< HEAD
void CacheEntry::getActiveCallbacksImpl() {
=======
StepCallbacks CacheEntry::getActiveCallbacks() {
>>>>>>> 8d93f6b4
  // We rebuild the active set when `sampling_countdown_` reaches zero, so if it
  // reaches zero at the start of this function something has gone wrong.
  TORCH_INTERNAL_ASSERT(sampling_countdown_ > 0, sampling_countdown_);

  if (C10_UNLIKELY(!(--sampling_countdown_))) {
    // Use inferred steps to update sampled callbacks.
    for (auto& i : callbacks_) {
      if (i.tries_left_ > 0) {
        TORCH_INTERNAL_ASSERT(i.tries_left_ >= steps_for_this_update_);
        i.tries_left_ -= steps_for_this_update_;
      }
    }

    // Determine which callbacks to run and for how long.
    rebuildActiveCallbacks();

    // Resample any sampled callbacks that ran this call.
    for (auto& i : callbacks_) {
      if (!i.tries_left_) {
        i.tries_left_ = sampleTries(i.callback_.samplingProb());
      }
    }
  }
}

<<<<<<< HEAD
StepCallbacks CacheEntry::getActiveCallbacks() {
  getActiveCallbacksImpl();
  return active_callbacks_;
}

c10::optional<StepCallbacks> CacheEntry::getActiveCallbacksUnlessEmpty() {
  getActiveCallbacksImpl();
  if (C10_LIKELY(active_callbacks_.empty())) {
    return c10::nullopt;
  }
  return active_callbacks_;
}

void CacheEntry::rebuildActiveCallbacks() {
  // We could store thread ID in CacheEntry, but rebuilds are infrequent and
  // this saves us from having to plumb it through.
  const auto thread_id = RecordFunction::currentThreadId();
  active_callbacks_ = StepCallbacks(thread_id, scope_);

  sampling_countdown_ = std::numeric_limits<int>::max();
  for (const auto& i : callbacks_) {
    if (i.tries_left_ < 0) {
      // Callback is not sampled. Unconditionally push.
      active_callbacks_.callbacks_.push_back(
          {i.callback_.start(), i.callback_.end()});

    } else if (i.tries_left_ == 0) {
      // Callback is sampled and we have reached a sampling event. Push and
      // set `sampling_countdown_` to one so we trigger a rebuild after one call.
      active_callbacks_.callbacks_.push_back(
          {i.callback_.start(), i.callback_.end()});
      sampling_countdown_ = 1;

=======
  return active_callbacks_;
}

void CacheEntry::rebuildActiveCallbacks() {
  // We could store thread ID in CacheEntry, but rebuilds are infrequent and
  // this saves us from having to plumb it through.
  const auto thread_id = RecordFunction::currentThreadId();
  active_callbacks_ = StepCallbacks(thread_id, scope_);

  sampling_countdown_ = std::numeric_limits<int>::max();
  for (const auto& i : callbacks_) {
    if (i.tries_left_ < 0) {
      // Callback is not sampled. Unconditionally push.
      active_callbacks_.callbacks_.push_back(
          {i.callback_.start(), i.callback_.end()});

    } else if (i.tries_left_ == 0) {
      // Callback is sampled and we have reached a sampling event. Push and
      // set `sampling_countdown_` to one so we trigger a rebuild after one call.
      active_callbacks_.callbacks_.push_back(
          {i.callback_.start(), i.callback_.end()});
      sampling_countdown_ = 1;

>>>>>>> 8d93f6b4
    } else {
      // Callback is sampled and we have not reached sampling event. Set
      // `sampling_countdown_` to rebuild when it is time for this callback to
      // execute.
      sampling_countdown_ = std::min(sampling_countdown_, i.tries_left_);
    }
    active_callbacks_.needs_inputs_ |= i.callback_.needsInputs();
    active_callbacks_.needs_outputs_ |= i.callback_.needsOutputs();
    active_callbacks_.needs_ids_ |= i.callback_.needsIds();
  }
  steps_for_this_update_ = sampling_countdown_;
}
<<<<<<< HEAD

int CacheEntry::sampleTries(double p) const {
  TORCH_INTERNAL_ASSERT(generator_ != nullptr);
  TORCH_INTERNAL_ASSERT(p > 0.0 && p <= 1.0);

  // The geometric distribution returns the number of failures. We add one to
  // also account for the call where we succeed.
  return std::geometric_distribution<int>(p)(*generator_) + 1;
}

=======

int CacheEntry::sampleTries(double p) const {
  TORCH_INTERNAL_ASSERT(generator_ != nullptr);
  TORCH_INTERNAL_ASSERT(p > 0.0 && p <= 1.0);

  // The geometric distribution returns the number of failures. We add one to
  // also account for the call where we succeed.
  return std::geometric_distribution<int>(p)(*generator_) + 1;
}

>>>>>>> 8d93f6b4
// ============================================================================
// == LocalCallbackManager: Implementation ====================================
// ============================================================================
LocalCallbackManager& LocalCallbackManager::get() {
#if defined(C10_PREFER_CUSTOM_THREAD_LOCAL_STORAGE)
  static c10::ThreadLocal<LocalCallbackManager> manager;
  return manager.get();
#else // defined(C10_PREFER_CUSTOM_THREAD_LOCAL_STORAGE)
  static thread_local LocalCallbackManager manager;
  return manager;
#endif // defined(C10_PREFER_CUSTOM_THREAD_LOCAL_STORAGE)
}

LocalCallbackManager::LocalCallbackManager() {
  for (auto i : c10::irange(NumRecordScopes)) {
    active_callbacks_[i] = CacheEntry(&generator_, static_cast<RecordScope>(i));
  }
  rebuild_all(GlobalCallbackManager::get().getSnapshot());
}

const RecordFunctionTLS& LocalCallbackManager::getTLS() const {
  return registered_callbacks_;
}

<<<<<<< HEAD
void LocalCallbackManager::rebuildActiveCallbacksIfNeeded() {
=======
StepCallbacks LocalCallbackManager::getActiveCallbacks(
    const RecordScope scope) {
>>>>>>> 8d93f6b4
  const auto global_version = GlobalCallbackManager::get().version();
  if (C10_UNLIKELY(global_version != global_version_)) {
    rebuild_all(GlobalCallbackManager::get().getSnapshot());
  }
<<<<<<< HEAD
}

StepCallbacks LocalCallbackManager::getActiveCallbacks(
    const RecordScope scope) {
  rebuildActiveCallbacksIfNeeded();
  return active_callbacks_[static_cast<size_t>(scope)].getActiveCallbacks();
}

c10::optional<StepCallbacks> LocalCallbackManager::getActiveCallbacksUnlessEmpty(
    const RecordScope scope) {
  rebuildActiveCallbacksIfNeeded();
  return active_callbacks_[static_cast<size_t>(scope)].getActiveCallbacksUnlessEmpty();
}

void LocalCallbackManager::setTLS(const RecordFunctionTLS& tls) {
  registered_callbacks_ = tls;
  rebuild_all(GlobalCallbackManager::get().getSnapshot());
}

void LocalCallbackManager::seed(uint32_t seed) {
  generator_.seed(seed);
}

CallbackHandle LocalCallbackManager::addCallback(
    RecordFunctionCallback callback) {
  auto handle = next_unique_callback_handle();
  auto& callbacks = registered_callbacks_.sorted_tls_callbacks_;
  callbacks.emplace_back(std::move(callback), handle);
  rebuild_callback_scopes(
      GlobalCallbackManager::get().getSnapshot(), callbacks.back().callback_);
  return handle;
}

=======
  return active_callbacks_[static_cast<size_t>(scope)].getActiveCallbacks();
}

void LocalCallbackManager::setTLS(const RecordFunctionTLS& tls) {
  registered_callbacks_ = tls;
  rebuild_all(GlobalCallbackManager::get().getSnapshot());
}

void LocalCallbackManager::seed(uint32_t seed) {
  generator_.seed(seed);
}

CallbackHandle LocalCallbackManager::addCallback(
    RecordFunctionCallback callback) {
  auto handle = next_unique_callback_handle();
  auto& callbacks = registered_callbacks_.sorted_tls_callbacks_;
  callbacks.emplace_back(std::move(callback), handle);
  rebuild_callback_scopes(
      GlobalCallbackManager::get().getSnapshot(), callbacks.back().callback_);
  return handle;
}

>>>>>>> 8d93f6b4
bool LocalCallbackManager::setCallbackEnabled(
    CallbackHandle handle,
    bool enabled) {
  auto it = findCallback(registered_callbacks_.sorted_tls_callbacks_, handle);
  auto found = (it != registered_callbacks_.sorted_tls_callbacks_.end());
  if (found && it->enabled_ != enabled) {
    it->enabled_ = enabled;
    rebuild_callback_scopes(
        GlobalCallbackManager::get().getSnapshot(), it->callback_);
  }
  return found;
}

bool LocalCallbackManager::removeCallback(CallbackHandle handle) {
  auto& callbacks = registered_callbacks_.sorted_tls_callbacks_;
  auto callback = extractCallback(callbacks, handle);
  if (callback.has_value()) {
    rebuild_callback_scopes(
        GlobalCallbackManager::get().getSnapshot(), *callback);
  }
  return callback.has_value();
}

void LocalCallbackManager::clearCallbacks() {
  registered_callbacks_.sorted_tls_callbacks_.clear();
  rebuild_all(GlobalCallbackManager::get().getSnapshot());
}

void LocalCallbackManager::rebuild_all(const GlobalCallbackManager::snapshot_t& global_snapshot) {
  global_version_ = global_snapshot.first;
  for (auto i : c10::irange(NumRecordScopes)) {
    rebuild_scope(global_snapshot, static_cast<RecordScope>(i));
  }
}

void LocalCallbackManager::rebuild_callback_scopes(
    const GlobalCallbackManager::snapshot_t& global_snapshot,
    const RecordFunctionCallback& callback) {
  if (global_snapshot.first == global_version_) {
    // Only rebuild scopes associated with `callback`
    for (auto i : c10::irange(NumRecordScopes)) {
      if (callback.checkScope(static_cast<RecordScope>(i))) {
        rebuild_scope(global_snapshot, static_cast<RecordScope>(i));
      }
    }
  } else {
    rebuild_all(global_snapshot);
  }
}

void LocalCallbackManager::rebuild_scope(
    const GlobalCallbackManager::snapshot_t& global_snapshot,
    const RecordScope scope) {
  std::vector<RecordFunctionCallback> callbacks;
  if (registered_callbacks_.tls_record_function_enabled_) {
    auto populate_callbacks =
        [&](const RecordFunctionCallbacks& raw_callbacks) {
          for (const auto& i : raw_callbacks) {
            if (i.enabled_ && i.callback_.checkScope(scope) &&
                i.callback_.samplingProb() > 0) {
              callbacks.push_back(i.callback_);
            }
          }
        };
    populate_callbacks(global_snapshot.second);
    populate_callbacks(registered_callbacks_.sorted_tls_callbacks_);
  }
  active_callbacks_[static_cast<size_t>(scope)].update(callbacks);
}

// ============================================================================
// == Callback execution ======================================================
// ============================================================================
void logTryRunCallbackError(const char* what, const char* name) {
  LOG(WARNING) << "Exception in RecordFunction callback: " << what
               << " , for the range " << name;
}

template <bool is_start>
C10_ALWAYS_INLINE bool tryRunCallback(
    const StepCallbacks::StartEndPair callback_ptrs,
    const RecordFunction& rf,
    std::unique_ptr<ObserverContext>& ctx) {
  try {
    if (is_start && callback_ptrs.start_) {
      ctx = callback_ptrs.start_(rf);
    }

    if (!is_start && callback_ptrs.end_) {
      callback_ptrs.end_(rf, ctx.get());
    }

    return true;
  } catch (const std::exception& e) {
    logTryRunCallbackError(e.what(), rf.name());
    return false;
  } catch (...) {
    logTryRunCallbackError("unknown", rf.name());
    return false;
  }
}

} // namespace

RecordFunction::RecordFunction(RecordScope scope)
    : RecordFunction(getStepCallbacks(scope)) {}

RecordFunction::RecordFunction(StepCallbacks&& step_callbacks)
    : step_callbacks_{std::move(step_callbacks)} {
  ctx_.resize(step_callbacks_.callbacks_.size());
  if (step_callbacks_.needs_ids_) {
    setHandle(next_unique_record_function_handle());
  }
}

void RecordFunction::runStartCallbacks() {
  for (const auto i : c10::irange(step_callbacks_.callbacks_.size())) {
    tryRunCallback</*is_start=*/true>(
        step_callbacks_.callbacks_[i], *this, ctx_[i]);
  }
  called_start_callbacks_ = true;
}

void RecordFunction::end() {
  if (called_start_callbacks_) {
    for (const auto i : c10::irange(step_callbacks_.callbacks_.size())) {
      tryRunCallback</*is_start=*/false>(
        step_callbacks_.callbacks_[i], *this, ctx_[i]);
    }
    step_callbacks_.callbacks_.clear();
  }
}

const char* RecordFunction::name() const {
  return c10::visit(
      c10::overloaded(
          [](const std::string& name) { return name.c_str(); },
          [](const schema_ref_t schema) {
            return schema.get().name().c_str();
          }),
      fn_);
}

size_t RecordFunction::num_inputs() const {
  return c10::visit(
      c10::overloaded(
          [&](const std::string&) { return inputs_.size(); },
          [](const schema_ref_t schema) {
            return schema.get().arguments().size();
          }),
      fn_);
<<<<<<< HEAD
}

size_t RecordFunction::num_outputs() const {
  return c10::visit(
      c10::overloaded(
          [&](const std::string&) { return outputs_.size(); },
          [](const schema_ref_t schema) {
            return schema.get().returns().size();
          }),
      fn_);
}

c10::optional<OperatorName> RecordFunction::operator_name() const {
  return c10::visit(
      c10::overloaded(
          [&](const std::string&) -> c10::optional<OperatorName> {
            return c10::nullopt;
          },
          [](const schema_ref_t schema) -> c10::optional<OperatorName> {
            return schema.get().operator_name();
=======
}

size_t RecordFunction::num_outputs() const {
  return c10::visit(
      c10::overloaded(
          [&](const std::string&) { return outputs_.size(); },
          [](const schema_ref_t schema) {
            return schema.get().returns().size();
>>>>>>> 8d93f6b4
          }),
      fn_);
}

<<<<<<< HEAD
c10::optional<c10::FunctionSchema> RecordFunction::operator_schema() const {
  return c10::visit(
      c10::overloaded(
          [&](const std::string&) -> c10::optional<c10::FunctionSchema> {
            return c10::nullopt;
          },
          [](const schema_ref_t schema) -> c10::optional<c10::FunctionSchema> {
            return schema.get();
=======
c10::optional<OperatorName> RecordFunction::operator_name() const {
  return c10::visit(
      c10::overloaded(
          [&](const std::string&) -> c10::optional<OperatorName> {
            return c10::nullopt;
          },
          [](const schema_ref_t schema) -> c10::optional<OperatorName> {
            return schema.get().operator_name();
>>>>>>> 8d93f6b4
          }),
      fn_);
}

StepCallbacks getStepCallbacks(RecordScope scope) {
  return LocalCallbackManager::get().getActiveCallbacks(scope);
}

<<<<<<< HEAD
c10::optional<StepCallbacks> getStepCallbacksUnlessEmpty(RecordScope scope) {
  return LocalCallbackManager::get().getActiveCallbacksUnlessEmpty(scope);
}

=======
>>>>>>> 8d93f6b4
const RecordFunctionTLS& get_record_function_tls_() {
  return LocalCallbackManager::get().getTLS();
}

void set_record_function_tls_(const RecordFunctionTLS& tls) {
  LocalCallbackManager::get().setTLS(tls);
}

namespace {
bool anyEnabled(const RecordFunctionCallbacks& callbacks) {
  return std::any_of(callbacks.begin(), callbacks.end(), [](const auto& cb) {
    return cb.enabled_;
  });
}
} // namespace

bool hasCallbacks() {
  return hasThreadLocalCallbacks() || hasGlobalCallbacks();
}

bool hasGlobalCallbacks() {
  return anyEnabled(GlobalCallbackManager::get().getSnapshot().second);
}

bool hasThreadLocalCallbacks() {
  return anyEnabled(get_record_function_tls_().sorted_tls_callbacks_);
}

CallbackHandle addThreadLocalCallback(
    RecordFunctionCallback cb) {
  // NOLINTNEXTLINE(performance-move-const-arg)
  return LocalCallbackManager::get().addCallback(std::move(cb));
}

CallbackHandle addGlobalCallback(
    RecordFunctionCallback cb) {
  // NOLINTNEXTLINE(performance-move-const-arg)
  return GlobalCallbackManager::get().addCallback(std::move(cb));
}

void removeCallback(CallbackHandle handle) {
  if (!LocalCallbackManager::get().removeCallback(handle)) {
    GlobalCallbackManager::get().removeCallback(handle);
  }
}

void disableCallback(CallbackHandle handle) {
  if (!LocalCallbackManager::get().setCallbackEnabled(handle, false)) {
    GlobalCallbackManager::get().setCallbackEnabled(handle, false);
  }
}

void reenableCallback(CallbackHandle handle) {
  if (!LocalCallbackManager::get().setCallbackEnabled(handle, true)) {
    GlobalCallbackManager::get().setCallbackEnabled(handle, true);
  }
}

void clearGlobalCallbacks() {
  GlobalCallbackManager::get().clearCallbacks();
}

void clearThreadLocalCallbacks() {
  LocalCallbackManager::get().clearCallbacks();
}

void clearCallbacks() {
  clearGlobalCallbacks();
  clearThreadLocalCallbacks();
}

bool isRecordFunctionEnabled() {
  return LocalCallbackManager::get().getTLS().tls_record_function_enabled_;
}

void enableRecordFunction(bool enable) {
  auto tls = LocalCallbackManager::get().getTLS();
  if (tls.tls_record_function_enabled_ != enable) {
    tls.tls_record_function_enabled_ = enable;
    LocalCallbackManager::get().setTLS(tls);
  }
}

void set_record_function_seed_for_testing(uint32_t seed) {
  LocalCallbackManager::get().seed(seed);
}

/* static */
uint64_t RecordFunction::currentThreadId() {
  if (!current_thread_id_) {
    // happens only once per thread
    current_thread_id_ = ++next_thread_id_;
  }
  return current_thread_id_;
}

void RecordFunction::before(const char* name, int64_t sequence_nr) {
  fn_ = name;
  sequence_nr_ = sequence_nr;

<<<<<<< HEAD
#ifndef NDEBUG
    inputs_valid_ = true;
#endif
=======
>>>>>>> 8d93f6b4
  runStartCallbacks();
  invalidateInputs();
}

void RecordFunction::before(std::string name, int64_t sequence_nr) {
  fn_ = std::move(name);
  sequence_nr_ = sequence_nr;

<<<<<<< HEAD
#ifndef NDEBUG
    inputs_valid_ = true;
#endif
=======
>>>>>>> 8d93f6b4
  runStartCallbacks();
  invalidateInputs();
}

void RecordFunction::before(
    RecordFunction::schema_ref_t schema,
    int64_t sequence_nr) {
  sequence_nr_ = sequence_nr;
  fn_ = schema;

<<<<<<< HEAD
#ifndef NDEBUG
    inputs_valid_ = true;
#endif
=======
>>>>>>> 8d93f6b4
  runStartCallbacks();
  invalidateInputs();
}

/* static */ void RecordFunction::setDefaultNodeId(int64_t newDefaultNodeId) {
  TORCH_CHECK(newDefaultNodeId >= 0, "setDefaultNodeId expects an id >= 0.");
  defaultNodeId = newDefaultNodeId;
}

/* static */ int64_t RecordFunction::getDefaultNodeId() {
  return defaultNodeId;
}

RecordFunction::~RecordFunction() {
  end();
}

void RecordFunction::_setAsync() {
  is_async_ = true;
}

bool RecordFunction::isAsync() const {
  return is_async_;
}

void RecordFunction::_setStaticRuntimeOutVariant() {
  if (isActive()) {
    is_static_runtime_out_variant_ = true;
  }
}

bool RecordFunction::isStaticRuntimeOutVariant() const {
  if (isActive()) {
    return is_static_runtime_out_variant_;
  }
  return false;
}
} // namespace at<|MERGE_RESOLUTION|>--- conflicted
+++ resolved
@@ -130,10 +130,6 @@
   // The caller is expected to check `GlobalCallbackManager::get().version()'
   // and call CacheEntry::update() if necessary.
   StepCallbacks getActiveCallbacks();
-<<<<<<< HEAD
-  c10::optional<StepCallbacks> getActiveCallbacksUnlessEmpty();
-=======
->>>>>>> 8d93f6b4
 
   // Full rebuild. (E.g. during registration)
   void update(const std::vector<RecordFunctionCallback>& callbacks);
@@ -146,11 +142,6 @@
     int tries_left_{-1};
   };
 
-<<<<<<< HEAD
-  C10_ALWAYS_INLINE void getActiveCallbacksImpl();
-
-=======
->>>>>>> 8d93f6b4
   void rebuildActiveCallbacks();
   int sampleTries(double p) const;
 
@@ -178,10 +169,6 @@
  public:
   const RecordFunctionTLS& getTLS() const;
   StepCallbacks getActiveCallbacks(const RecordScope scope);
-<<<<<<< HEAD
-  c10::optional<StepCallbacks> getActiveCallbacksUnlessEmpty(const RecordScope scope);
-=======
->>>>>>> 8d93f6b4
 
   void setTLS(const RecordFunctionTLS& tls);
   void seed(uint32_t seed);
@@ -191,11 +178,6 @@
   void clearCallbacks();
 
  private:
-<<<<<<< HEAD
-  void rebuildActiveCallbacksIfNeeded();
-
-=======
->>>>>>> 8d93f6b4
   void rebuild_all(const GlobalCallbackManager::snapshot_t& global_snapshot);
 
   void rebuild_callback_scopes(
@@ -263,7 +245,6 @@
     LOG(WARNING) << "Requested callback is not found";
   }
 }
-<<<<<<< HEAD
 
 void GlobalCallbackManager::clearCallbacks() {
   std::lock_guard<std::mutex> guard(update_mutex_);
@@ -271,15 +252,6 @@
   global_callbacks_.clear();
 }
 
-=======
-
-void GlobalCallbackManager::clearCallbacks() {
-  std::lock_guard<std::mutex> guard(update_mutex_);
-  ++version_;
-  global_callbacks_.clear();
-}
-
->>>>>>> 8d93f6b4
 // ============================================================================
 // == CacheEntry: Implementation ==============================================
 // ============================================================================
@@ -299,11 +271,7 @@
   rebuildActiveCallbacks();
 }
 
-<<<<<<< HEAD
-void CacheEntry::getActiveCallbacksImpl() {
-=======
 StepCallbacks CacheEntry::getActiveCallbacks() {
->>>>>>> 8d93f6b4
   // We rebuild the active set when `sampling_countdown_` reaches zero, so if it
   // reaches zero at the start of this function something has gone wrong.
   TORCH_INTERNAL_ASSERT(sampling_countdown_ > 0, sampling_countdown_);
@@ -327,19 +295,7 @@
       }
     }
   }
-}
-
-<<<<<<< HEAD
-StepCallbacks CacheEntry::getActiveCallbacks() {
-  getActiveCallbacksImpl();
-  return active_callbacks_;
-}
-
-c10::optional<StepCallbacks> CacheEntry::getActiveCallbacksUnlessEmpty() {
-  getActiveCallbacksImpl();
-  if (C10_LIKELY(active_callbacks_.empty())) {
-    return c10::nullopt;
-  }
+
   return active_callbacks_;
 }
 
@@ -363,31 +319,6 @@
           {i.callback_.start(), i.callback_.end()});
       sampling_countdown_ = 1;
 
-=======
-  return active_callbacks_;
-}
-
-void CacheEntry::rebuildActiveCallbacks() {
-  // We could store thread ID in CacheEntry, but rebuilds are infrequent and
-  // this saves us from having to plumb it through.
-  const auto thread_id = RecordFunction::currentThreadId();
-  active_callbacks_ = StepCallbacks(thread_id, scope_);
-
-  sampling_countdown_ = std::numeric_limits<int>::max();
-  for (const auto& i : callbacks_) {
-    if (i.tries_left_ < 0) {
-      // Callback is not sampled. Unconditionally push.
-      active_callbacks_.callbacks_.push_back(
-          {i.callback_.start(), i.callback_.end()});
-
-    } else if (i.tries_left_ == 0) {
-      // Callback is sampled and we have reached a sampling event. Push and
-      // set `sampling_countdown_` to one so we trigger a rebuild after one call.
-      active_callbacks_.callbacks_.push_back(
-          {i.callback_.start(), i.callback_.end()});
-      sampling_countdown_ = 1;
-
->>>>>>> 8d93f6b4
     } else {
       // Callback is sampled and we have not reached sampling event. Set
       // `sampling_countdown_` to rebuild when it is time for this callback to
@@ -400,7 +331,6 @@
   }
   steps_for_this_update_ = sampling_countdown_;
 }
-<<<<<<< HEAD
 
 int CacheEntry::sampleTries(double p) const {
   TORCH_INTERNAL_ASSERT(generator_ != nullptr);
@@ -411,18 +341,6 @@
   return std::geometric_distribution<int>(p)(*generator_) + 1;
 }
 
-=======
-
-int CacheEntry::sampleTries(double p) const {
-  TORCH_INTERNAL_ASSERT(generator_ != nullptr);
-  TORCH_INTERNAL_ASSERT(p > 0.0 && p <= 1.0);
-
-  // The geometric distribution returns the number of failures. We add one to
-  // also account for the call where we succeed.
-  return std::geometric_distribution<int>(p)(*generator_) + 1;
-}
-
->>>>>>> 8d93f6b4
 // ============================================================================
 // == LocalCallbackManager: Implementation ====================================
 // ============================================================================
@@ -447,29 +365,13 @@
   return registered_callbacks_;
 }
 
-<<<<<<< HEAD
-void LocalCallbackManager::rebuildActiveCallbacksIfNeeded() {
-=======
 StepCallbacks LocalCallbackManager::getActiveCallbacks(
     const RecordScope scope) {
->>>>>>> 8d93f6b4
   const auto global_version = GlobalCallbackManager::get().version();
   if (C10_UNLIKELY(global_version != global_version_)) {
     rebuild_all(GlobalCallbackManager::get().getSnapshot());
   }
-<<<<<<< HEAD
-}
-
-StepCallbacks LocalCallbackManager::getActiveCallbacks(
-    const RecordScope scope) {
-  rebuildActiveCallbacksIfNeeded();
   return active_callbacks_[static_cast<size_t>(scope)].getActiveCallbacks();
-}
-
-c10::optional<StepCallbacks> LocalCallbackManager::getActiveCallbacksUnlessEmpty(
-    const RecordScope scope) {
-  rebuildActiveCallbacksIfNeeded();
-  return active_callbacks_[static_cast<size_t>(scope)].getActiveCallbacksUnlessEmpty();
 }
 
 void LocalCallbackManager::setTLS(const RecordFunctionTLS& tls) {
@@ -491,30 +393,6 @@
   return handle;
 }
 
-=======
-  return active_callbacks_[static_cast<size_t>(scope)].getActiveCallbacks();
-}
-
-void LocalCallbackManager::setTLS(const RecordFunctionTLS& tls) {
-  registered_callbacks_ = tls;
-  rebuild_all(GlobalCallbackManager::get().getSnapshot());
-}
-
-void LocalCallbackManager::seed(uint32_t seed) {
-  generator_.seed(seed);
-}
-
-CallbackHandle LocalCallbackManager::addCallback(
-    RecordFunctionCallback callback) {
-  auto handle = next_unique_callback_handle();
-  auto& callbacks = registered_callbacks_.sorted_tls_callbacks_;
-  callbacks.emplace_back(std::move(callback), handle);
-  rebuild_callback_scopes(
-      GlobalCallbackManager::get().getSnapshot(), callbacks.back().callback_);
-  return handle;
-}
-
->>>>>>> 8d93f6b4
 bool LocalCallbackManager::setCallbackEnabled(
     CallbackHandle handle,
     bool enabled) {
@@ -666,7 +544,6 @@
             return schema.get().arguments().size();
           }),
       fn_);
-<<<<<<< HEAD
 }
 
 size_t RecordFunction::num_outputs() const {
@@ -687,54 +564,14 @@
           },
           [](const schema_ref_t schema) -> c10::optional<OperatorName> {
             return schema.get().operator_name();
-=======
-}
-
-size_t RecordFunction::num_outputs() const {
-  return c10::visit(
-      c10::overloaded(
-          [&](const std::string&) { return outputs_.size(); },
-          [](const schema_ref_t schema) {
-            return schema.get().returns().size();
->>>>>>> 8d93f6b4
           }),
       fn_);
 }
 
-<<<<<<< HEAD
-c10::optional<c10::FunctionSchema> RecordFunction::operator_schema() const {
-  return c10::visit(
-      c10::overloaded(
-          [&](const std::string&) -> c10::optional<c10::FunctionSchema> {
-            return c10::nullopt;
-          },
-          [](const schema_ref_t schema) -> c10::optional<c10::FunctionSchema> {
-            return schema.get();
-=======
-c10::optional<OperatorName> RecordFunction::operator_name() const {
-  return c10::visit(
-      c10::overloaded(
-          [&](const std::string&) -> c10::optional<OperatorName> {
-            return c10::nullopt;
-          },
-          [](const schema_ref_t schema) -> c10::optional<OperatorName> {
-            return schema.get().operator_name();
->>>>>>> 8d93f6b4
-          }),
-      fn_);
-}
-
 StepCallbacks getStepCallbacks(RecordScope scope) {
   return LocalCallbackManager::get().getActiveCallbacks(scope);
 }
 
-<<<<<<< HEAD
-c10::optional<StepCallbacks> getStepCallbacksUnlessEmpty(RecordScope scope) {
-  return LocalCallbackManager::get().getActiveCallbacksUnlessEmpty(scope);
-}
-
-=======
->>>>>>> 8d93f6b4
 const RecordFunctionTLS& get_record_function_tls_() {
   return LocalCallbackManager::get().getTLS();
 }
@@ -835,12 +672,6 @@
   fn_ = name;
   sequence_nr_ = sequence_nr;
 
-<<<<<<< HEAD
-#ifndef NDEBUG
-    inputs_valid_ = true;
-#endif
-=======
->>>>>>> 8d93f6b4
   runStartCallbacks();
   invalidateInputs();
 }
@@ -849,12 +680,6 @@
   fn_ = std::move(name);
   sequence_nr_ = sequence_nr;
 
-<<<<<<< HEAD
-#ifndef NDEBUG
-    inputs_valid_ = true;
-#endif
-=======
->>>>>>> 8d93f6b4
   runStartCallbacks();
   invalidateInputs();
 }
@@ -865,12 +690,6 @@
   sequence_nr_ = sequence_nr;
   fn_ = schema;
 
-<<<<<<< HEAD
-#ifndef NDEBUG
-    inputs_valid_ = true;
-#endif
-=======
->>>>>>> 8d93f6b4
   runStartCallbacks();
   invalidateInputs();
 }
