# Owner(s): ["module: nn"]
from torch.testing._internal.common_utils import (
    TestCase,
    run_tests,
    skipIfTorchDynamo,
    IS_WINDOWS
)
from torch.testing._internal.common_nn import NNTestCase, _create_basic_net

import torch
import torch.nn as nn

from functools import partial
<<<<<<< HEAD
from typing import List, Tuple
=======
from typing import Any, Dict, List, Tuple
import gc
import unittest
from copy import deepcopy
from tempfile import NamedTemporaryFile
import weakref
import pickle
from collections import OrderedDict
import math
>>>>>>> b87682f5


class Net(nn.Module):
    def __init__(self) -> None:
        super().__init__()
        self.seq1 = nn.Sequential(*[nn.Linear(10, 10) for _ in range(2)])
        self.seq2 = nn.Sequential(*[nn.Linear(10, 10) for _ in range(2)])

    def forward(self, x: torch.Tensor) -> torch.Tensor:
        return self.seq2(self.seq1(x))


class ToyModel(nn.Module):
    def __init__(self) -> None:
        super().__init__()
        self.net1 = Net()
        self.net2 = Net()

    def forward(self, x: torch.Tensor) -> torch.Tensor:
        return self.net2(self.net1(x))


def forward_hook(
    self: TestCase,
    fired_hooks: List[int],
    expected_module: nn.Module,
    hook_id: int,
    module: nn.Module,
    inp: Tuple[torch.Tensor],
    out: torch.Tensor,
) -> None:
    fired_hooks.append(hook_id)
    self.assertEqual(id(module), id(expected_module))
    self.assertEqual(len(inp), 1)


def forward_pre_hook(
    self: TestCase,
    fired_hooks: List[int],
    expected_module: nn.Module,
    hook_id: int,
    module: nn.Module,
    inp: Tuple[torch.Tensor],
) -> None:
    fired_hooks.append(hook_id)
    self.assertEqual(id(module), id(expected_module))
    self.assertEqual(len(inp), 1)


def full_backward_hook(
    self: TestCase,
    fired_hooks: List[int],
    expected_module: nn.Module,
    hook_id: int,
    module: nn.Module,
    grad_input: Tuple[torch.Tensor],
    grad_output: Tuple[torch.Tensor],
) -> None:
    fired_hooks.append(hook_id)
    self.assertEqual(id(module), id(expected_module))
    self.assertEqual(len(grad_input), 1)
    self.assertEqual(len(grad_output), 1)


def full_backward_pre_hook(
    self: TestCase,
    fired_hooks: List[int],
    expected_module: nn.Module,
    hook_id: int,
    module: nn.Module,
    grad_input: Tuple[torch.Tensor],
) -> None:
    fired_hooks.append(hook_id)
    self.assertEqual(id(module), id(expected_module))
    self.assertEqual(len(grad_input), 1)


class TestModuleHooks(TestCase):

    @skipIfTorchDynamo("Dynamo does not yet capture hooks")
    def test_forward_hooks(self):
        fired_hooks: List[int] = []
        model = ToyModel()
        x = torch.randn(10, 10)
        hook = partial(forward_hook, self, fired_hooks, model.net1.seq2)
        model.net1.seq2.register_forward_hook(partial(hook, 0))
        model.net1.seq2.register_forward_hook(partial(hook, 1), prepend=True)
        model.net1.seq2.register_forward_hook(partial(hook, 2))
        model.net1.seq2.register_forward_hook(partial(hook, 3))
        model.net1.seq2.register_forward_hook(partial(hook, 4), prepend=True)
        expected = [4, 1, 0, 2, 3]

        self.assertEqual(fired_hooks, [])
        out = model(x)
        self.assertEqual(fired_hooks, expected)
        out.sum().backward()
        self.assertEqual(fired_hooks, expected)
        model(x).sum().backward()
        self.assertEqual(fired_hooks, expected + expected)

    @skipIfTorchDynamo("Dynamo does not yet capture hooks")
    def test_forward_pre_hooks(self):
        fired_hooks: List[int] = []
        model = ToyModel()
        x = torch.randn(10, 10)
        hook = partial(forward_pre_hook, self, fired_hooks, model.net2.seq1)
        model.net2.seq1.register_forward_pre_hook(partial(hook, 0), prepend=True)
        model.net2.seq1.register_forward_pre_hook(partial(hook, 1))
        model.net2.seq1.register_forward_pre_hook(partial(hook, 2))
        model.net2.seq1.register_forward_pre_hook(partial(hook, 3))
        model.net2.seq1.register_forward_pre_hook(partial(hook, 4), prepend=True)
        expected = [4, 0, 1, 2, 3]

        self.assertEqual(fired_hooks, [])
        out = model(x)
        self.assertEqual(fired_hooks, expected)
        out.sum().backward()
        self.assertEqual(fired_hooks, expected)
        model(x).sum().backward()
        self.assertEqual(fired_hooks, expected + expected)

    @skipIfTorchDynamo("Dynamo does not yet capture hooks")
    def test_full_backward_hooks(self):
        fired_hooks: List[int] = []
        model = ToyModel()
        x = torch.randn(10, 10)
        hook = partial(full_backward_hook, self, fired_hooks, model.net1)
        model.net1.register_full_backward_hook(partial(hook, 0))
        model.net1.register_full_backward_hook(partial(hook, 1))
        model.net1.register_full_backward_hook(partial(hook, 2))
        model.net1.register_full_backward_hook(partial(hook, 3), prepend=True)
        model.net1.register_full_backward_hook(partial(hook, 4), prepend=True)
        expected = [4, 3, 0, 1, 2]

        self.assertEqual(fired_hooks, [])
        out = model(x)
        self.assertEqual(fired_hooks, [])
        out.sum().backward()
        self.assertEqual(fired_hooks, expected)
        model(x).sum().backward()
        self.assertEqual(fired_hooks, expected + expected)

    @skipIfTorchDynamo("Dynamo does not yet capture hooks")
    def test_full_backward_pre_hooks(self):
        fired_hooks: List[int] = []
        model = ToyModel()
        x = torch.randn(10, 10)
        hook = partial(full_backward_pre_hook, self, fired_hooks, model.net1)
        model.net1.register_full_backward_pre_hook(partial(hook, 0), prepend=True)
        model.net1.register_full_backward_pre_hook(partial(hook, 1), prepend=True)
        model.net1.register_full_backward_pre_hook(partial(hook, 2))
        model.net1.register_full_backward_pre_hook(partial(hook, 3))
        model.net1.register_full_backward_pre_hook(partial(hook, 4))
        expected = [1, 0, 2, 3, 4]

        self.assertEqual(fired_hooks, [])
        out = model(x)
        self.assertEqual(fired_hooks, [])
        out.sum().backward()
        self.assertEqual(fired_hooks, expected)
        model(x).sum().backward()
        self.assertEqual(fired_hooks, expected + expected)

    @skipIfTorchDynamo("Dynamo does not yet capture hooks")
    def test_mixed_hooks(self):
        fired_hooks: List[int] = []
        model = ToyModel()
        x = torch.randn(10, 10)
        model.register_forward_pre_hook(partial(forward_pre_hook, self, fired_hooks, model, 0))
        model.register_forward_hook(partial(forward_hook, self, fired_hooks, model, 1))
        model.register_full_backward_pre_hook(partial(full_backward_pre_hook, self, fired_hooks, model, 2))
        model.register_full_backward_hook(partial(full_backward_hook, self, fired_hooks, model, 3))

        self.assertEqual(fired_hooks, [])
        out = model(x)
        self.assertEqual(fired_hooks, [0, 1])
        out.sum().backward()
        self.assertEqual(fired_hooks, [0, 1, 2, 3])
        model(x).sum().backward()
        self.assertEqual(fired_hooks, [0, 1, 2, 3, 0, 1, 2, 3])


def _hook_to_pickle(*args, **kwargs):
    pass

class TestStateDictHooks(TestCase):

    def test_load_state_dict_pre_hook(self):

        m = nn.Linear(10, 10)
        m_state_dict = m.state_dict()

        m_load = nn.Linear(10, 10)

        hook_called = 0

        def hook_without_module(state_dict, prefix, local_metadata, strict, missing_keys, unexpected_keys, error_msgs):
            self.assertEqual(m_state_dict, state_dict)
            nonlocal hook_called
            hook_called += 1

        def hook_with_module(module, state_dict, prefix, local_metadata, strict, missing_keys, unexpected_keys, error_msgs):
            self.assertEqual(m_state_dict, state_dict)
            self.assertTrue(m_load is module)
            nonlocal hook_called
            hook_called += 1

        hook_called = 0
        m_load._register_load_state_dict_pre_hook(hook_without_module)
        m_load.load_state_dict(m_state_dict)
        self.assertEqual(1, hook_called)

        hook_called = 0
        m_load._register_load_state_dict_pre_hook(hook_with_module, True)
        m_load.load_state_dict(m_state_dict)
        self.assertEqual(2, hook_called)

    def test_no_extra_ref_to_module(self):
        try:
            gc.disable()
            m = nn.Linear(10, 10)

            m._register_load_state_dict_pre_hook(_hook_to_pickle, True)
            weak_m = weakref.ref(m)
            del m

            self.assertEqual(weak_m(), None)
        finally:
            gc.enable()

    def test_pickled_hook(self):
        m = nn.Linear(10, 10)
        m._register_load_state_dict_pre_hook(_hook_to_pickle, True)
        pickle.loads(pickle.dumps(m))

    def test_load_state_dict_module_pre_hook(self):
        hook_called = 0

        # Test with module instance method as hook
        class MyModule(nn.Module):
            def __init__(self):
                super(MyModule, self).__init__()
                self.foo = torch.nn.Parameter(torch.rand(10))

            def my_pre_load_hook(self, state_dict, prefix, local_metadata, strict, missing_keys, unexpected_keys, error_msgs):
                assert [] == error_msgs
                assert [] == unexpected_keys
                assert [] == missing_keys
                assert strict
                nonlocal hook_called
                hook_called += 1

            def my_pre_load_hook_with_module(
                self,
                module,
                state_dict,
                prefix,
                local_metadata,
                strict,
                missing_keys,
                unexpected_keys,
                error_msgs,
            ):
                assert [] == error_msgs
                assert [] == unexpected_keys
                assert [] == missing_keys
                assert strict
                assert self is module
                nonlocal hook_called
                hook_called += 1

        # Test that hooks registered on a submodule are also called
        # appropriately, i.e. with the submodule as module argument in
        # my_pre_load_hook_with_module.
        class MyModuleContainer(nn.Module):
            def __init__(self, mod):
                super().__init__()
                self.mod = mod

        for ctor in [MyModuleContainer, lambda x: x]:
            m = ctor(MyModule())
            state_dict = m.state_dict()
            if isinstance(m, MyModuleContainer):
                mod = m.mod
            else:
                mod = m

            hook_called = 0
            mod._register_load_state_dict_pre_hook(
                mod.my_pre_load_hook
            )
            m.load_state_dict(state_dict)
            self.assertEqual(1, hook_called)

            hook_called = 0
            mod._register_load_state_dict_pre_hook(
                mod.my_pre_load_hook_with_module, True
            )
            m.load_state_dict(state_dict)
            self.assertEqual(2, hook_called)

    def test_load_state_dict_post_hook(self):
        hook_called = 0

        class MyModule(nn.Module):
            def __init__(self):
                super(MyModule, self).__init__()
                self.foo = torch.nn.Parameter(torch.rand(10))

            def my_post_load_hook(self, module, incompatible_keys):
                assert module is self
                nonlocal hook_called
                incompatible_keys.missing_keys.append("foo")
                incompatible_keys.unexpected_keys.append("bar")
                hook_called += 1

        nested = MyModule()
        wrapped = nn.ModuleList([nested])
        handle = nested.register_load_state_dict_post_hook(
            nested.my_post_load_hook,
        )
        # Hook must be called even if it is wrapped
        ret = wrapped.load_state_dict(wrapped.state_dict(), strict=False)
        self.assertEqual(hook_called, 1)
        # Ensure that the hook modified missing_keys and unexpected_keys
        missing = ret.missing_keys
        unexpected = ret.unexpected_keys
        self.assertEqual(missing, ["foo"])
        self.assertEqual(unexpected, ["bar"])
        # When called with strict=True, the error raised should mention the
        # missing and unexpected keys the hook added.
        with self.assertRaisesRegex(RuntimeError, "foo.*\n.*bar"):
            wrapped.load_state_dict(wrapped.state_dict(), strict=True)
        self.assertEqual(hook_called, 2)
        # Removing the hook via handle.remove() should cause it not to
        # fire anymore.
        handle.remove()
        # Hook did not run so it should not have added any keys
        ret = wrapped.load_state_dict(wrapped.state_dict(), strict=False)
        self.assertEqual(ret.missing_keys, [])
        self.assertEqual(ret.unexpected_keys, [])
        # hook_called should not have been incremented
        self.assertEqual(hook_called, 2)

        def load_hook_clear_incompatible(module, incompatible_keys):
            incompatible_keys.missing_keys.clear()
            incompatible_keys.unexpected_keys.clear()

        nested.register_load_state_dict_post_hook(load_hook_clear_incompatible)
        state_dict = wrapped.state_dict()
        state_dict["extra"] = torch.ones(1)
        # load state_dict with strict=True should not throw.
        ret = wrapped.load_state_dict(state_dict, strict=True)
        # explicitly ensure that the post hook clearned out incompatible_keys
        self.assertEqual([], ret.missing_keys)
        self.assertEqual([], ret.unexpected_keys)

    @unittest.skipIf(IS_WINDOWS, "Tempfile permission issue on windows")
    def test_load_state_dict_post_hook_backward_compatibility(self):
        def my_post_load_hook(mod, _):
            nonlocal called
            called = True

        for m in [nn.Softmin(10), nn.Softmax(10), nn.LogSoftmax(10)]:
            called = False
            sd = deepcopy(m.state_dict())
            self.assertTrue(hasattr(m, '_load_state_dict_post_hooks'))
            # Simulate an older model that did not have this attr
            delattr(m, '_load_state_dict_post_hooks')
            # Save and load, and ensure that load_state_dict works (without proper
            # BC we would run into errors because this attribute would be expected).
            # In particular, Softmax runs into the issue described here:
            # https://github.com/pytorch/pytorch/issues/77280
            with NamedTemporaryFile() as f:
                # Note that torch.save / torch.load is not recommended to save/load
                # modules.
                torch.save(m, f.name)
                m = torch.load(f.name)
                m.load_state_dict(sd)
                self.assertFalse(called)

            # Ensure hooks can be registered and called.
            m.register_load_state_dict_post_hook(my_post_load_hook)
            m.load_state_dict(sd)
            self.assertTrue(called)


class TestModuleGlobalHooks(TestCase):

    def tearDown(self):
        nn.modules.module._global_backward_hooks = OrderedDict()
        nn.modules.module._global_forward_hooks = OrderedDict()
        nn.modules.module._global_forward_pre_hooks = OrderedDict()

    @skipIfTorchDynamo("TorchDynamo does not work well with hooks")
    def test_module_global_hooks(self):
        module = nn.Sigmoid

        module_1 = module()
        module_2 = module()
        module_3 = module()

        input = torch.ones(5, 5, requires_grad=True)

        counter = {
            'forwards': 0,
            'backwards': 0
        }

        def fw_hook(inc, h_module, input, output):
            self.assertIsInstance(input, tuple)
            self.assertTrue(isinstance(output, torch.Tensor))
            self.assertTrue(isinstance(h_module, module))
            self.assertEqual(input[0], torch.ones(5, 5))
            self.assertEqual(output, torch.empty(5, 5).fill_(1 / (1 + 1 / math.e)))
            counter['forwards'] += inc

        def bw_hook(inc, h_module, grad_input, grad_output):
            self.assertIsInstance(grad_input, tuple)
            self.assertIsInstance(grad_output, tuple)
            self.assertTrue(isinstance(h_module, module))
            self.assertEqual(grad_output[0], torch.ones(5, 5) * 2)
            counter['backwards'] += inc

        test_fwd = nn.modules.module.register_module_forward_hook(lambda *args: fw_hook(1, *args))

        module_1(input)
        module_2(input)
        module_3(input)
        self.assertEqual(counter['forwards'], 3)
        self.assertEqual(counter['backwards'], 0)

        test_bwd = nn.modules.module.register_module_backward_hook(
            lambda *args: bw_hook(1, *args))

        output_1 = module_1(input)
        output_2 = module_2(input)
        output_3 = module_3(input)
        self.assertEqual(counter['forwards'], 6)
        self.assertEqual(counter['backwards'], 0)

        output_1.backward(torch.ones(5, 5) * 2, retain_graph=True)
        output_2.backward(torch.ones(5, 5) * 2, retain_graph=False)
        output_3.backward(torch.ones(5, 5) * 2, retain_graph=False)
        self.assertEqual(counter['forwards'], 6)
        self.assertEqual(counter['backwards'], 3)

        output_1.backward(torch.ones(5, 5) * 2, retain_graph=True)
        self.assertEqual(counter['forwards'], 6)
        self.assertEqual(counter['backwards'], 4)

        test2_fwd = nn.modules.module.register_module_forward_hook(lambda *args: fw_hook(2, *args))

        output = module_1(input)
        output = module_2(input)
        output = module_3(input)
        self.assertEqual(counter['forwards'], 15)
        self.assertEqual(counter['backwards'], 4)

        test2_bwd = nn.modules.module.register_module_backward_hook(lambda *args: bw_hook(2, *args))

        module_1(input).backward(torch.ones(5, 5) * 2)
        self.assertEqual(counter['forwards'], 18)
        self.assertEqual(counter['backwards'], 7)

        test2_bwd.remove()

        module_2(input).backward(torch.ones(5, 5) * 2)
        self.assertEqual(counter['forwards'], 21)
        self.assertEqual(counter['backwards'], 8)

        test2_fwd.remove()

        module_3(input).backward(torch.ones(5, 5) * 2)
        self.assertEqual(counter['forwards'], 22)
        self.assertEqual(counter['backwards'], 9)

        test_fwd.remove()
        test_bwd.remove()

    def test_module_global_hook_invalid_outputs(self):
        module = nn.Sigmoid()
        input = torch.randn(5, 5, requires_grad=True)

        def bw_fail1(self, grad_input, grad_output):
            return grad_input[:-1]

        def bw_fail2(self, grad_input, grad_output):
            return grad_input + (torch.randn(2, 2),)

        with nn.modules.module.register_module_backward_hook(bw_fail1):
            with self.assertRaisesRegex(RuntimeError, 'got 0, but expected 1'):
                module(input).sum().backward()

        with nn.modules.module.register_module_backward_hook(bw_fail2):
            with self.assertRaisesRegex(RuntimeError, 'got 2, but expected 1'):
                module(input).sum().backward()

    @skipIfTorchDynamo("https://github.com/pytorch/torchdynamo/issues/847")
    def test_module_backward_global_hook_writeable(self):
        module = nn.Sigmoid()
        input = torch.randn(5, 5, requires_grad=True)
        sig_x = torch.sigmoid(input)

        def bw_hook(module, grad_input, grad_output):
            for grad in grad_input:
                self.assertTrue(isinstance(grad, torch.Tensor))
            for grad in grad_output:
                self.assertTrue(isinstance(grad, torch.Tensor))
            return tuple(gi * 2 for gi in grad_input)

        nn.modules.module.register_module_backward_hook(bw_hook)
        module(input).backward(torch.ones(5, 5))
        expected_grad = sig_x * (1 - sig_x) * 2
        self.assertEqual(input.grad, expected_grad)

    @skipIfTorchDynamo("TorchDynamo does not work well with hooks")
    def test_module_global_forward_preforward_hook_writeable(self):
        module = nn.Sigmoid()
        input = torch.randn(5, 5, requires_grad=True)
        sig_x = torch.sigmoid(input)

        def forward_pre_hook(m, input):
            return torch.nn.functional.relu(input[0])

        def forward_hook(m, input, output):
            return -output

        nn.modules.module.register_module_forward_pre_hook(forward_pre_hook)
        nn.modules.module.register_module_forward_hook(forward_hook)
        output = module(input)
        expected_res = -torch.sigmoid(torch.nn.functional.relu(input))
        self.assertEqual(output, expected_res)
        output.backward(torch.ones(5, 5) * 2, retain_graph=True)
        mask = (input > 0)
        expected_grad = -sig_x * (1 - sig_x) * 2 * mask
        self.assertEqual(input.grad, expected_grad)

    @skipIfTorchDynamo("TorchDynamo does not work well with hooks")
    def test_module_forward_preforward_hook_removable(self):
        """
        This test is to test when multiple pre-forward hook functions can be
        registered successfully and used correctly, if the handle can be removable
        during the pre-forward hook function call.
        """
        module = nn.Sigmoid()

        def removable_hook(m, input):
            nonlocal handle
            handle.remove()
            return input

        def removable_hook_2(m, input):
            nonlocal handle_2
            handle_2.remove()
            return input

        handle = module.register_forward_pre_hook(removable_hook)
        handle_2 = module.register_forward_pre_hook(removable_hook_2)

        # make sure hook register is successful
        self.assertEqual(len(handle.hooks_dict_ref()), 2)
        self.assertEqual(len(handle_2.hooks_dict_ref()), 2)

        input = torch.randn(2, 2)
        output = module(input)
        self.assertEqual(torch.sigmoid(input), output)

        # make sure hook removal is successful
        self.assertFalse(handle.id in handle.hooks_dict_ref())
        self.assertFalse(handle_2.id in handle.hooks_dict_ref())
        self.assertEqual(len(handle.hooks_dict_ref()), 0)
        self.assertEqual(len(handle_2.hooks_dict_ref()), 0)

    @skipIfTorchDynamo("TorchDynamo does not work well with hooks")
    def test_module_forward_forward_hook_removable(self):
        """
        This test is to test when multiple forward hook functions can be registered
        successfully and used correctly, if the handle can be removable during the
        forward hook function call.
        """
        module = nn.Sigmoid()

        def removable_hook(m, input, output):
            nonlocal handle
            handle.remove()
            return output

        def removable_hook_2(m, input, output):
            nonlocal handle_2
            handle_2.remove()
            return output

        handle = module.register_forward_hook(removable_hook)
        handle_2 = module.register_forward_hook(removable_hook_2)

        # make sure hook register is successful
        self.assertEqual(len(handle.hooks_dict_ref()), 2)
        self.assertEqual(len(handle_2.hooks_dict_ref()), 2)

        input = torch.randn(2, 2)
        output = module(input)
        self.assertEqual(torch.sigmoid(input), output)

        # make sure hook removal is successful
        self.assertFalse(handle.id in handle.hooks_dict_ref())
        self.assertFalse(handle_2.id in handle.hooks_dict_ref())
        self.assertEqual(len(handle.hooks_dict_ref()), 0)
        self.assertEqual(len(handle_2.hooks_dict_ref()), 0)

    @skipIfTorchDynamo("TorchDynamo does not work well with hooks")
    def test_global_and_local_hooks_order(self):
        module = nn.Sigmoid()

        global_forward_pre_called = False
        local_forward_pre_called = False
        global_forward_called = False
        local_forward_called = False
        global_backward_called = False
        local_backward_called = False

        def global_forward_pre_hook(m, input):
            nonlocal global_forward_pre_called
            self.assertTrue(not local_forward_pre_called)
            global_forward_pre_called = True
            return input

        def local_forward_pre_hook(m, input):
            nonlocal local_forward_pre_called
            self.assertTrue(global_forward_pre_called)
            local_forward_pre_called = True
            return input

        def global_forward_hook(m, input, output):
            nonlocal global_forward_called
            self.assertTrue(not local_forward_called)
            global_forward_called = True
            return output

        def local_forward_hook(m, input, output):
            nonlocal local_forward_called
            self.assertTrue(global_forward_called)
            local_forward_called = True
            return output

        def global_backward_hook(m, input, output):
            nonlocal global_backward_called
            self.assertTrue(not local_backward_called)
            global_backward_called = True
            return input

        def local_backward_hook(m, input, output):
            nonlocal local_backward_called
            self.assertTrue(global_backward_called)
            local_backward_called = True
            return input

        input = torch.randn(5, 5, requires_grad=True)
        nn.modules.module.register_module_forward_pre_hook(global_forward_pre_hook)
        module.register_forward_pre_hook(local_forward_pre_hook)
        nn.modules.module.register_module_forward_hook(global_forward_hook)
        module.register_forward_hook(local_forward_hook)
        nn.modules.module.register_module_backward_hook(global_backward_hook)
        module.register_backward_hook(local_backward_hook)

        output = module(input)
        self.assertTrue(local_forward_called and local_forward_pre_called and global_forward_called and global_forward_pre_called)

        output.backward(torch.ones(5, 5), retain_graph=True)
        self.assertTrue(local_backward_called and global_backward_called)


class TestModuleHookNN(NNTestCase):
    _do_cuda_memory_leak_check = True
    _do_cuda_non_default_stream = True

    def _test_hooks(self, backward_register_fn):
        module = nn.Sigmoid()
        input = torch.ones(5, 5, requires_grad=True)

        counter = {
            'forwards': 0,
            'backwards': 0
        }

        def fw_hook(inc, h_module, input, output):
            self.assertIsInstance(input, tuple)
            self.assertTrue(isinstance(output, torch.Tensor))
            self.assertTrue(h_module is module)
            self.assertEqual(input[0], torch.ones(5, 5))
            self.assertEqual(output, torch.empty(5, 5).fill_(1 / (1 + 1 / math.e)))
            counter['forwards'] += inc

        def bw_hook(inc, h_module, grad_input, grad_output):
            self.assertIsInstance(grad_input, tuple)
            self.assertIsInstance(grad_output, tuple)
            self.assertTrue(h_module is module)
            self.assertEqual(grad_output[0], torch.ones(5, 5) * 2)
            counter['backwards'] += inc

        # backward_pre_hook expects callback with only `module` and `grad_output`
        # as arguments.
        def bw_pre_hook(inc, h_module, grad_output):
            self.assertIsInstance(grad_output, tuple)
            self.assertTrue(h_module is module)
            self.assertEqual(grad_output[0], torch.ones(5, 5) * 2)
            counter['backwards'] += inc

        test_fwd = module.register_forward_hook(lambda *args: fw_hook(1, *args))

        module(input)
        module(input)
        self.assertEqual(counter['forwards'], 2)
        self.assertEqual(counter['backwards'], 0)

        bw_hook_fn = bw_pre_hook if backward_register_fn == 'register_full_backward_pre_hook' else bw_hook
        test_bwd = getattr(module, backward_register_fn)(
            lambda *args: bw_hook_fn(1, *args))

        output = module(input)
        self.assertEqual(counter['forwards'], 3)
        self.assertEqual(counter['backwards'], 0)

        output.backward(torch.ones(5, 5) * 2, retain_graph=True)
        self.assertEqual(counter['forwards'], 3)
        self.assertEqual(counter['backwards'], 1)

        output.backward(torch.ones(5, 5) * 2, retain_graph=True)
        self.assertEqual(counter['forwards'], 3)
        self.assertEqual(counter['backwards'], 2)

        test2_fwd = module.register_forward_hook(lambda *args: fw_hook(2, *args))

        output = module(input)
        self.assertEqual(counter['forwards'], 6)
        self.assertEqual(counter['backwards'], 2)

        test2_bwd = getattr(module, backward_register_fn)(lambda *args: bw_hook_fn(2, *args))

        module(input).backward(torch.ones(5, 5) * 2)
        self.assertEqual(counter['forwards'], 9)
        self.assertEqual(counter['backwards'], 5)

        test2_bwd.remove()

        module(input).backward(torch.ones(5, 5) * 2)
        self.assertEqual(counter['forwards'], 12)
        self.assertEqual(counter['backwards'], 6)

        test2_fwd.remove()

        module(input).backward(torch.ones(5, 5) * 2)
        self.assertEqual(counter['forwards'], 13)
        self.assertEqual(counter['backwards'], 7)

        test_fwd.remove()
        test_bwd.remove()

    @skipIfTorchDynamo("TorchDynamo does not work well with hooks")
    def test_hooks(self):
        self._test_hooks("register_backward_hook")
        self._test_hooks("register_full_backward_hook")
        self._test_hooks("register_full_backward_pre_hook")

    def test_hook_cpp(self):
        bn = nn.BatchNorm1d(5)

        def hook(module, grad_inputs, grad_outputs):
            self.assertEqual(len(grad_inputs), 1)
            self.assertEqual(len(grad_outputs), 1)
            self.assertEqual(module, bn)

        bn.register_full_backward_hook(hook)
        output = bn(torch.randn(5, 5, requires_grad=True))
        output.sum().backward()

    @skipIfTorchDynamo("TorchDynamo does not work well with hooks")
    def test_backward_hooks_interaction(self):
        # Test to make sure that the grad_outputs
        # updated by full_backward_pre_hook are received by
        # the full_backward_hook
        module = torch.nn.Sigmoid()

        cnt = {'backward_cnt': 0}

        def bw_pre_hook(m, grad_output):
            cnt['backward_cnt'] += 1
            return (grad_output[0] * 0.5, )

        def bw_hook(m, grad_in, grad_output):
            self.assertEqual(torch.full_like(grad_output[0], 0.5), grad_output[0])
            cnt['backward_cnt'] += 1
            return grad_output

        module.register_full_backward_pre_hook(bw_pre_hook)
        module.register_full_backward_hook(bw_hook)

        t = torch.ones(1, 2, requires_grad=True)
        module(t).sum().backward()
        self.assertEqual(cnt['backward_cnt'], 2)

    def test_hook_invalid_outputs(self):
        module = nn.Sigmoid()
        input = torch.randn(5, 5, requires_grad=True)

        def bw_fail1(self, grad_input, grad_output):
            return grad_input[:-1]

        def bw_fail2(self, grad_input, grad_output):
            return grad_input + (torch.randn(2, 2),)

        with module.register_backward_hook(bw_fail1):
            with self.assertRaisesRegex(RuntimeError, 'got 0, but expected 1'):
                module(input).sum().backward()

        with module.register_backward_hook(bw_fail2):
            with self.assertRaisesRegex(RuntimeError, 'got 2, but expected 1'):
                module(input).sum().backward()

        def bw_pre_fail1(self, grad_output):
            return ()

        def bw_pre_fail2(self, grad_output):
            return grad_output + (torch.randn(2, 2),)

        with module.register_full_backward_pre_hook(bw_pre_fail1):
            with self.assertRaisesRegex(RuntimeError, 'got 0, but expected 1'):
                module(input).sum().backward()

        with module.register_full_backward_pre_hook(bw_pre_fail2):
            with self.assertRaisesRegex(RuntimeError, 'got 2, but expected 1'):
                module(input).sum().backward()

    def test_hook_requires_grad(self):
        test_self = self

        class MyModule(nn.Module):
            def forward(self, arg1, arg2, arg3):
                test_self.assertTrue(arg1.requires_grad)
                test_self.assertFalse(arg2.requires_grad)
                test_self.assertTrue(arg3.requires_grad)
                return arg1.sum() + arg2.sum() + arg3.sum()

        inp = torch.rand(2, requires_grad=True)
        mod = MyModule()

        mod(inp, inp.detach(), inp)
        # Ensure that requires grad is properly propagated
        mod.register_full_backward_hook(lambda mod, gI, gO: None)
        mod(inp, inp.detach(), inp)

    @skipIfTorchDynamo("TorchDynamo does not work well with hooks")
    def test_hook_no_requires_grad(self):
        mod = nn.Linear(2, 3)

        inp = torch.rand(1, 2)

        return_val = "None"
        hook_called = [0]

        def hook(mod, grad_input, grad_output):
            hook_called[0] += 1
            for gI in grad_input:
                self.assertIsNone(gI)
            for gO in grad_output:
                self.assertEqual(gO.size(), (1, 3))

            if return_val == "grad_input":
                return grad_input
            elif return_val == "invalid":
                # If the inputs were requiring gradients, this would be
                # a valid return
                return inp
            elif return_val == "None":
                return None
            else:
                raise RuntimeError("Invalid return_val string")

        mod.register_full_backward_hook(hook)

        # This should run and trigger the hook properly
        mod(inp).sum().backward()
        self.assertEqual(hook_called[0], 1)

        return_val = "grad_input"

        mod(inp).sum().backward()
        self.assertEqual(hook_called[0], 2)

        return_val = "invalid"
        with self.assertRaisesRegex(RuntimeError, "where no input requires gradient"):
            mod(inp).sum().backward()

    def test_hook_last_arg_requires_grad(self):
        mod = nn.L1Loss()
        inp = torch.rand(1, requires_grad=True)
        mod.register_full_backward_hook(lambda m, gI, gO: None)

        try:
            mod(inp.detach(), inp)
        except Exception as ex:
            self.fail("Unexpected exception: %s" % ex)

    def test_hook_extra_input(self):
        class MyModule(nn.Module):
            def forward(self, non_tensor, tensor):
                return tensor.clone(), non_tensor

        inp = torch.rand(2, requires_grad=True)
        mod = MyModule()

        def hook(mod, grad_input, grad_output):
            self.assertIsNone(grad_input[0])
            self.assertIsInstance(grad_input[1], torch.Tensor)

            self.assertIsInstance(grad_output[0], torch.Tensor)
            self.assertIsNone(grad_output[1])

        mod.register_full_backward_hook(hook)
        out, _ = mod(True, inp)
        out.sum().backward()

    def test_hook_inplace(self):
        class MyModule(nn.Module):
            def forward(self, inp, do_inplace):
                self.inp = inp
                if do_inplace:
                    inp += 1
                return inp.clone()

        hook_called = [0]

        def hook(mod, grad_input, grad_output):
            hook_called[0] += 1

        def hook_pre(mod, grad_output):
            hook_called[0] += 1

        inp = torch.rand(10, requires_grad=True)
        mod = MyModule()
        for hook_fn, register_fn in [(hook, mod.register_full_backward_hook),
                                     (hook_pre, mod.register_full_backward_pre_hook)]:
            hook_called[0] = 0
            with register_fn(hook_fn):
                # No inplace should work
                mod(inp, False).sum().backward()
                self.assertEqual(hook_called[0], 1)

                # Input inplace error should throw an error
                with self.assertRaisesRegex(RuntimeError, "Output 0 of BackwardHookFunctionBackward is "
                                            "a view and is being modified inplace."):
                    mod(inp.clone(), True)

                # Input inplace error should throw an error if we try to re-use the view after they have
                # been modified
                local_inp = inp.clone()
                out = mod(local_inp, False)
                local_inp[0] *= 1
                with self.assertRaisesRegex(RuntimeError, "Output 0 of BackwardHookFunctionBackward is "
                                            "a view and its base or another view"):
                    # Any operation involving the view will fail here
                    mod.inp + 2

                # Output inplace error should throw an error
                out = mod(inp, False)
                with self.assertRaisesRegex(RuntimeError, "BackwardHookFunctionBackward is a view "
                                            "and is being modified inplace."):
                    out += 1

    def test_hook_non_full_warning(self):
        def noop(*args):
            pass

        a = torch.rand(2, requires_grad=True)
        b = torch.rand(2, requires_grad=True)

        # Check invalid input container
        class MyModule(nn.Module):
            def forward(self, l):
                return l[0].clone(), l[1].clone()

        m = MyModule()
        m.register_backward_hook(noop)

        with self.assertWarnsRegex(UserWarning, "does not take as input a single Tensor or a tuple of Tensors"):
            m([a, b])

        # Check invalid output container
        class MyModule(nn.Module):
            def forward(self, a, b):
                return [a.clone(), b.clone()]

        m = MyModule()
        m.register_backward_hook(noop)

        with self.assertWarnsRegex(UserWarning, "does not return a single Tensor or a tuple of Tensors"):
            m(a, b)

        # Check invalid output from different Nodes
        class MyModule(nn.Module):
            def forward(self, a, b):
                return a.clone(), b.clone()

        m = MyModule()
        m.register_backward_hook(noop)

        with self.assertWarnsRegex(UserWarning, "outputs are generated by different autograd Nodes"):
            m(a, b)

        # Check invalid forward with multiple Nodes
        class MyModule(nn.Module):
            def forward(self, a):
                return a.clone().clone()

        m = MyModule()
        m.register_backward_hook(noop)

        with self.assertWarnsRegex(UserWarning, "the forward contains multiple autograd Nodes"):
            m(a)

    def test_hook_backward_size(self):
        # Make module with multiple operations in forward
        # And different size for input and outputs
        class MyModule(nn.Module):
            def forward(self, arg1, arg2):
                tmp = arg1.sum() * arg2
                tmp = tmp + arg2.sum() * arg1.sum()
                tmp = tmp.sum().view(1)
                tmp = tmp.expand(8).contiguous()
                return tmp

        module = MyModule()
        inp1 = torch.randn(5, 5, requires_grad=True)
        inp2 = torch.randn(10, 10, requires_grad=True)

        def bw_hook(module, grad_input, grad_output):
            self.assertEqual(len(grad_input), 2)
            self.assertEqual(grad_input[0].size(), torch.Size([5, 5]))
            self.assertEqual(grad_input[1].size(), torch.Size([10, 10]))
            self.assertEqual(len(grad_output), 1)
            self.assertEqual(grad_output[0].size(), torch.Size([8]))

        with module.register_full_backward_hook(bw_hook):
            module(inp1, inp2).sum().backward()

    @skipIfTorchDynamo("TorchDynamo does not work well with hooks")
    def test_hook_backward_writeable(self):
        module = nn.Sigmoid()
        input = torch.randn(5, 5, requires_grad=True)
        sig_x = torch.nn.functional.sigmoid(input)

        def bw_hook(module, grad_input, grad_output):
            for grad in grad_input:
                self.assertTrue(isinstance(grad, torch.Tensor))
            for grad in grad_output:
                self.assertTrue(isinstance(grad, torch.Tensor))
            return tuple(gi * 2 for gi in grad_input)

        module.register_backward_hook(bw_hook)
        module(input).backward(torch.ones(5, 5))
        expected_grad = sig_x * (1 - sig_x) * 2
        self.assertEqual(input.grad, expected_grad)

    @skipIfTorchDynamo("TorchDynamo does not work well with hooks")
    def test_hook_forward_preforward_writable(self):
        module = nn.Sigmoid()
        input = torch.randn(5, 5, requires_grad=True)
        sig_x = torch.nn.functional.sigmoid(input)

        def forward_pre_hook(m, input):
            return torch.nn.functional.relu(input[0])

        def forward_hook(m, input, output):
            return -output

        module.register_forward_pre_hook(forward_pre_hook)
        module.register_forward_hook(forward_hook)
        output = module(input)
        expected_res = -torch.nn.functional.sigmoid(torch.nn.functional.relu(input))
        self.assertEqual(output, expected_res)
        output.backward(torch.ones(5, 5) * 2, retain_graph=True)
        mask = (input > 0)
        expected_grad = -sig_x * (1 - sig_x) * 2 * mask
        self.assertEqual(input.grad, expected_grad)

    def test_hook_buffer_registration(self):
        for return_buffer in (True, False):
            def buffer_registration_hook(module, name, buffer):
                buffer.registered = True
                if return_buffer:
                    return buffer
            handle = torch.nn.modules.module.register_module_buffer_registration_hook(
                buffer_registration_hook
            )
            try:
                l, n, s = _create_basic_net()
                for b in s.buffers():
                    self.assertTrue(getattr(b, "registered", False))
            finally:
                handle.remove()

    def test_hook_submodule_registration(self):
        for return_submodule in (True, False):
            def module_registration_hook(module, name, submodule):
                module.registered = True
                submodule.registered = True
                if return_submodule:
                    return submodule
            handle = torch.nn.modules.module.register_module_module_registration_hook(
                module_registration_hook
            )
            try:
                l, n, s = _create_basic_net()
                for m in s.modules():
                    self.assertTrue(getattr(m, "registered", False))
            finally:
                handle.remove()

    def test_hook_parameter_registration(self):
        for return_parameter in (True, False):
            def parameter_registration_hook(module, name, parameter):
                parameter.registered = True
                if return_parameter:
                    return parameter
            handle = torch.nn.modules.module.register_module_parameter_registration_hook(
                parameter_registration_hook
            )
            try:
                l, n, s = _create_basic_net()
                for p in s.parameters():
                    self.assertTrue(getattr(p, "registered", False))
            finally:
                handle.remove()


if __name__ == "__main__":
    run_tests()<|MERGE_RESOLUTION|>--- conflicted
+++ resolved
@@ -11,9 +11,6 @@
 import torch.nn as nn
 
 from functools import partial
-<<<<<<< HEAD
-from typing import List, Tuple
-=======
 from typing import Any, Dict, List, Tuple
 import gc
 import unittest
@@ -23,7 +20,6 @@
 import pickle
 from collections import OrderedDict
 import math
->>>>>>> b87682f5
 
 
 class Net(nn.Module):
@@ -101,8 +97,64 @@
     self.assertEqual(len(grad_input), 1)
 
 
+class KwargModel(nn.Module):
+    def __init__(self) -> None:
+        super().__init__()
+        self.net1 = Net()
+        self.net2 = Net()
+
+    def forward(
+        self, x: torch.Tensor, bias: torch.Tensor = None
+    ) -> torch.Tensor:
+        if bias is not None:
+            x = x + bias
+        return x
+
+    def internal_forward_hook(
+        self,
+        module: nn.Module,
+        args: Tuple[torch.Tensor],
+        kwargs: Dict[str, Any],
+        out: torch.Tensor,
+    ):
+        return out + kwargs["bias"]
+
+
+def kwarg_forward_pre_hook(
+    self: TestCase,
+    fired_hooks: List[int],
+    expected_module: nn.Module,
+    hook_id: int,
+    module: nn.Module,
+    args: Tuple[torch.Tensor],
+    kwargs: Dict[str, Any],
+) -> Tuple[Any, Any]:
+    fired_hooks.append(hook_id)
+    self.assertEqual(id(module), id(expected_module))
+    self.assertEqual(len(args), 1)
+    kwargs["bias"] = 2 * kwargs["bias"]
+    return args, kwargs
+
+
+def kwarg_forward_hook(
+    self: TestCase,
+    fired_hooks: List[int],
+    expected_module: nn.Module,
+    hook_id: int,
+    module: nn.Module,
+    args: Tuple[torch.Tensor],
+    kwargs: Dict[str, Any],
+    out: torch.Tensor,
+) -> Any:
+    fired_hooks.append(hook_id)
+    self.assertEqual(id(module), id(expected_module))
+    self.assertEqual(len(args), 1)
+
+    out = out + kwargs["bias"]
+    return out
+
+
 class TestModuleHooks(TestCase):
-
     @skipIfTorchDynamo("Dynamo does not yet capture hooks")
     def test_forward_hooks(self):
         fired_hooks: List[int] = []
@@ -130,11 +182,15 @@
         model = ToyModel()
         x = torch.randn(10, 10)
         hook = partial(forward_pre_hook, self, fired_hooks, model.net2.seq1)
-        model.net2.seq1.register_forward_pre_hook(partial(hook, 0), prepend=True)
+        model.net2.seq1.register_forward_pre_hook(
+            partial(hook, 0), prepend=True
+        )
         model.net2.seq1.register_forward_pre_hook(partial(hook, 1))
         model.net2.seq1.register_forward_pre_hook(partial(hook, 2))
         model.net2.seq1.register_forward_pre_hook(partial(hook, 3))
-        model.net2.seq1.register_forward_pre_hook(partial(hook, 4), prepend=True)
+        model.net2.seq1.register_forward_pre_hook(
+            partial(hook, 4), prepend=True
+        )
         expected = [4, 0, 1, 2, 3]
 
         self.assertEqual(fired_hooks, [])
@@ -172,8 +228,12 @@
         model = ToyModel()
         x = torch.randn(10, 10)
         hook = partial(full_backward_pre_hook, self, fired_hooks, model.net1)
-        model.net1.register_full_backward_pre_hook(partial(hook, 0), prepend=True)
-        model.net1.register_full_backward_pre_hook(partial(hook, 1), prepend=True)
+        model.net1.register_full_backward_pre_hook(
+            partial(hook, 0), prepend=True
+        )
+        model.net1.register_full_backward_pre_hook(
+            partial(hook, 1), prepend=True
+        )
         model.net1.register_full_backward_pre_hook(partial(hook, 2))
         model.net1.register_full_backward_pre_hook(partial(hook, 3))
         model.net1.register_full_backward_pre_hook(partial(hook, 4))
@@ -192,10 +252,18 @@
         fired_hooks: List[int] = []
         model = ToyModel()
         x = torch.randn(10, 10)
-        model.register_forward_pre_hook(partial(forward_pre_hook, self, fired_hooks, model, 0))
-        model.register_forward_hook(partial(forward_hook, self, fired_hooks, model, 1))
-        model.register_full_backward_pre_hook(partial(full_backward_pre_hook, self, fired_hooks, model, 2))
-        model.register_full_backward_hook(partial(full_backward_hook, self, fired_hooks, model, 3))
+        model.register_forward_pre_hook(
+            partial(forward_pre_hook, self, fired_hooks, model, 0)
+        )
+        model.register_forward_hook(
+            partial(forward_hook, self, fired_hooks, model, 1)
+        )
+        model.register_full_backward_pre_hook(
+            partial(full_backward_pre_hook, self, fired_hooks, model, 2)
+        )
+        model.register_full_backward_hook(
+            partial(full_backward_hook, self, fired_hooks, model, 3)
+        )
 
         self.assertEqual(fired_hooks, [])
         out = model(x)
@@ -204,6 +272,109 @@
         self.assertEqual(fired_hooks, [0, 1, 2, 3])
         model(x).sum().backward()
         self.assertEqual(fired_hooks, [0, 1, 2, 3, 0, 1, 2, 3])
+
+    @skipIfTorchDynamo("Dynamo does not yet capture hooks")
+    def test_kwarg_hooks(self):
+        # 1. test forward pre hook
+        fired_hooks: List[int] = []
+        x: torch.Tensor = torch.ones(10, 10)
+        bias: torch.Tensor = torch.ones(10, 10)
+        model = KwargModel()
+        model.register_forward_pre_hook(
+            partial(kwarg_forward_pre_hook, self, fired_hooks, model, 0),
+            with_kwargs=True,
+        )
+
+        # forward-pre: bias' = bias * 2
+        # So, out = x + bias * 2
+        self.assertEqual(fired_hooks, [])
+        out = model(x, bias=bias)
+        self.assertEqual(fired_hooks, [0])
+        self.assertEqual(out, x + 2 * bias, rtol=0, atol=1e-5)
+
+        # 2. test forward pre and forward hooks
+        fired_hooks: List[int] = []
+        x: torch.Tensor = torch.ones(10, 10)
+        bias: torch.Tensor = torch.ones(10, 10)
+        model = KwargModel()
+        model.register_forward_hook(
+            partial(kwarg_forward_hook, self, fired_hooks, model, 1),
+            with_kwargs=True,
+        )
+        model.register_forward_pre_hook(
+            partial(kwarg_forward_pre_hook, self, fired_hooks, model, 0),
+            with_kwargs=True,
+        )
+
+        # forward-pre: bias' = bias * 2
+        # forward: out = x + bias'
+        # forward-post: out = out + bias'
+        # So, out = x + bias * 4
+        self.assertEqual(fired_hooks, [])
+        out = model(x, bias=bias)
+        self.assertEqual(fired_hooks, [0, 1])
+        self.assertEqual(out, x + 4 * bias, rtol=0, atol=1e-5)
+
+        # 3. test nn.Module member method as forward-post hook
+        x: torch.Tensor = torch.ones(10, 10)
+        bias: torch.Tensor = torch.ones(10, 10)
+        model = KwargModel()
+        model.register_forward_hook(
+            model.internal_forward_hook, with_kwargs=True
+        )
+
+        # forward: out = x + bias
+        # forward-post: out = out + bias
+        # So, out = x + bias * 2
+        out = model(x, bias=bias)
+        self.assertEqual(out, x + 2 * bias, rtol=0, atol=1e-5)
+
+
+    @skipIfTorchDynamo("Dynamo does not yet capture hooks")
+    def test_remove_kwarg_hooks(self):
+        # test forward pre and forward hooks
+        fired_hooks: List[int] = []
+        x: torch.Tensor = torch.ones(10, 10)
+        bias: torch.Tensor = torch.ones(10, 10)
+        model = KwargModel()
+        forward_hook_handle = model.register_forward_hook(
+            partial(kwarg_forward_hook, self, fired_hooks, model, 1),
+            with_kwargs=True,
+        )
+        forward_pre_hook_handle = model.register_forward_pre_hook(
+            partial(kwarg_forward_pre_hook, self, fired_hooks, model, 0),
+            with_kwargs=True,
+        )
+
+        # forward-pre: bias' = bias * 2
+        # forward: out = x + bias'
+        # forward-post: out = out + bias'
+        # So, out = x + bias * 4
+        self.assertEqual(fired_hooks, [])
+        out = model(x, bias=bias)
+        self.assertEqual(fired_hooks, [0, 1])
+        self.assertEqual(out, x + 4 * bias, rtol=0, atol=1e-5)
+
+        # forward-pre: bias' = bias * 2
+        # forward: out = x + bias'
+        # So, out = x + bias * 2
+        forward_hook_handle.remove()
+        out = model(x, bias=bias)
+        self.assertEqual(fired_hooks, [0, 1, 0])
+        self.assertEqual(out, x + 2 * bias, rtol=0, atol=1e-5)
+        self.assertFalse(
+            forward_hook_handle.id in model._forward_hooks_with_kwargs
+        )
+
+        # forward: out = x + bias
+        # So, out = x + bias
+        forward_pre_hook_handle.remove()
+        out = model(x, bias=bias)
+        self.assertEqual(fired_hooks, [0, 1, 0])
+        self.assertEqual(out, x + bias, rtol=0, atol=1e-5)
+        self.assertFalse(
+            forward_pre_hook_handle.id in model._forward_pre_hooks_with_kwargs
+        )
 
 
 def _hook_to_pickle(*args, **kwargs):
