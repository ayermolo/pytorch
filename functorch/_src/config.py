# Copyright (c) Facebook, Inc. and its affiliates.
# All rights reserved.
#
# This source code is licensed under the BSD-style license found in the
# LICENSE file in the root directory of this source tree.

"""
Global flags for aot autograd
"""
import os

use_functionalize = True

# TODO Benchmark
use_fake_tensor = False

debug_fake_cross_ref = os.environ.get('AOT_FAKE_CROSSREF', False)

debug_partitioner = os.environ.get('AOT_PARTITIONER_DEBUG', False)
# Prints out forward + backwards FX graphs
debug_graphs = os.environ.get('AOT_FX_GRAPHS', False)
# Prints out joint graph traced, before partitioning
debug_joint = os.environ.get('AOT_FX_GRAPHS_JOINT', False)

<<<<<<< HEAD
use_dynamic_shapes = os.getenv('AOT_DYNAMIC_SHAPES', '1') == '1'
=======
use_dynamic_shapes = os.getenv('AOT_DYNAMIC_SHAPES', False)

static_weight_shapes = True
>>>>>>> d45e99ac
<|MERGE_RESOLUTION|>--- conflicted
+++ resolved
@@ -12,7 +12,7 @@
 use_functionalize = True
 
 # TODO Benchmark
-use_fake_tensor = False
+use_fake_tensor = True
 
 debug_fake_cross_ref = os.environ.get('AOT_FAKE_CROSSREF', False)
 
@@ -22,10 +22,6 @@
 # Prints out joint graph traced, before partitioning
 debug_joint = os.environ.get('AOT_FX_GRAPHS_JOINT', False)
 
-<<<<<<< HEAD
 use_dynamic_shapes = os.getenv('AOT_DYNAMIC_SHAPES', '1') == '1'
-=======
-use_dynamic_shapes = os.getenv('AOT_DYNAMIC_SHAPES', False)
 
-static_weight_shapes = True
->>>>>>> d45e99ac
+static_weight_shapes = True